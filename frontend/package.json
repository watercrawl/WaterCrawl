{
  "name": "watercrawl-front",
  "private": true,
  "version": "0.0.0",
  "type": "module",
  "packageManager": "pnpm@8.15.4",
  "scripts": {
    "dev": "vite",
    "build": "tsc -b && vite build",
    "lint": "eslint .",
    "lint:fix": "eslint . --fix",
    "preview": "vite preview"
  },
  "dependencies": {
    "@auth0/auth0-react": "^2.3.0",
    "@headlessui/react": "^2.2.4",
    "@heroicons/react": "^2.2.0",
    "@hookform/resolvers": "^3.10.0",
    "@monaco-editor/react": "^4.7.0",
    "@radix-ui/react-select": "^2.2.5",
    "@react-oauth/google": "^0.12.2",
    "@tailwindcss/typography": "^0.5.16",
    "autoprefixer": "^10.4.21",
    "axios": "^1.10.0",
    "clsx": "^2.1.1",
    "core-js": "^3.45.1",
    "date-fns": "^4.1.0",
    "jwt-decode": "^4.0.0",
    "lucide-react": "^0.468.0",
    "postcss": "^8.5.6",
    "react": "^18.3.1",
    "react-dom": "^18.3.1",
    "react-hook-form": "^7.58.1",
    "react-hot-toast": "^2.5.2",
    "react-markdown": "^10.1.0",
    "react-router-dom": "^7.6.2",
    "recharts": "^2.15.4",
<<<<<<< HEAD
    "rehype-highlight": "^7.0.2",
    "rehype-raw": "^7.0.0",
    "remark-gfm": "^4.0.1",
=======
    "redoc": "^2.5.0",
    "styled-components": "^6.1.19",
>>>>>>> 923d403d
    "tailwind-merge": "^2.6.0",
    "tailwindcss": "^3.4.17",
    "yup": "^1.6.1"
  },
  "devDependencies": {
    "@eslint/js": "^9.29.0",
    "@tailwindcss/forms": "^0.5.10",
    "@types/react": "^18.3.23",
    "@types/react-dom": "^18.3.7",
    "@vitejs/plugin-react": "^4.5.2",
    "eslint": "^9.29.0",
    "eslint-plugin-react-hooks": "^5.2.0",
    "eslint-plugin-react-refresh": "^0.4.20",
    "globals": "^15.15.0",
    "typescript": "~5.6.3",
    "typescript-eslint": "^8.34.1",
    "vite": "^6.3.5"
  },
  "pnpm": {
    "overrides": {
      "form-data@>=4.0.0 <4.0.4": ">=4.0.4",
      "@eslint/plugin-kit@<0.3.4": ">=0.3.4"
    }
  }
}<|MERGE_RESOLUTION|>--- conflicted
+++ resolved
@@ -35,14 +35,11 @@
     "react-markdown": "^10.1.0",
     "react-router-dom": "^7.6.2",
     "recharts": "^2.15.4",
-<<<<<<< HEAD
     "rehype-highlight": "^7.0.2",
     "rehype-raw": "^7.0.0",
     "remark-gfm": "^4.0.1",
-=======
     "redoc": "^2.5.0",
     "styled-components": "^6.1.19",
->>>>>>> 923d403d
     "tailwind-merge": "^2.6.0",
     "tailwindcss": "^3.4.17",
     "yup": "^1.6.1"
