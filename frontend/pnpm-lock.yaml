lockfileVersion: '6.0'

settings:
  autoInstallPeers: true
  excludeLinksFromLockfile: false

overrides:
  form-data@>=4.0.0 <4.0.4: '>=4.0.4'
  '@eslint/plugin-kit@<0.3.4': '>=0.3.4'
  dompurify@<3.2.4: '>=3.2.4'
  js-yaml@>=4.0.0 <4.1.1: '>=4.1.1'
  glob@>=10.2.0 <10.5.0: '>=10.5.0'

dependencies:
  '@auth0/auth0-react':
    specifier: ^2.8.0
    version: 2.8.0(react-dom@18.3.1)(react@18.3.1)
  '@headlessui/react':
    specifier: ^2.2.9
    version: 2.2.9(react-dom@18.3.1)(react@18.3.1)
  '@heroicons/react':
    specifier: ^2.2.0
    version: 2.2.0(react@18.3.1)
  '@hookform/resolvers':
    specifier: ^3.10.0
    version: 3.10.0(react-hook-form@7.65.0)
  '@monaco-editor/react':
    specifier: ^4.7.0
    version: 4.7.0(monaco-editor@0.54.0)(react-dom@18.3.1)(react@18.3.1)
  '@radix-ui/react-select':
    specifier: ^2.2.6
    version: 2.2.6(@types/react-dom@18.3.7)(@types/react@18.3.26)(react-dom@18.3.1)(react@18.3.1)
  '@react-oauth/google':
    specifier: ^0.12.2
    version: 0.12.2(react-dom@18.3.1)(react@18.3.1)
  '@sentry/react':
    specifier: ^10.22.0
    version: 10.22.0(react@18.3.1)
  '@sentry/tracing':
    specifier: ^7.120.4
    version: 7.120.4
  '@sentry/vite-plugin':
    specifier: ^4.6.0
    version: 4.6.0
  '@tailwindcss/typography':
    specifier: ^0.5.19
    version: 0.5.19(tailwindcss@3.4.18)
  autoprefixer:
    specifier: ^10.4.21
    version: 10.4.21(postcss@8.5.6)
  axios:
    specifier: ^1.13.1
    version: 1.13.1
  clsx:
    specifier: ^2.1.1
    version: 2.1.1
  core-js:
    specifier: ^3.46.0
    version: 3.46.0
  date-fns:
    specifier: ^4.1.0
    version: 4.1.0
  i18next:
    specifier: ^25.6.0
    version: 25.6.0(typescript@5.6.3)
  i18next-browser-languagedetector:
    specifier: ^8.2.0
    version: 8.2.0
  i18next-http-backend:
    specifier: ^3.0.2
    version: 3.0.2
  jwt-decode:
    specifier: ^4.0.0
    version: 4.0.0
  lucide-react:
    specifier: ^0.468.0
    version: 0.468.0(react@18.3.1)
  postcss:
    specifier: ^8.5.6
    version: 8.5.6
  react:
    specifier: ^18.3.1
    version: 18.3.1
  react-dom:
    specifier: ^18.3.1
    version: 18.3.1(react@18.3.1)
  react-hook-form:
    specifier: ^7.65.0
    version: 7.65.0(react@18.3.1)
  react-hot-toast:
    specifier: ^2.6.0
    version: 2.6.0(react-dom@18.3.1)(react@18.3.1)
  react-i18next:
    specifier: ^16.2.1
    version: 16.2.1(i18next@25.6.0)(react-dom@18.3.1)(react@18.3.1)(typescript@5.6.3)
  react-markdown:
    specifier: ^10.1.0
    version: 10.1.0(@types/react@18.3.26)(react@18.3.1)
  react-router-dom:
    specifier: ^7.9.5
    version: 7.9.5(react-dom@18.3.1)(react@18.3.1)
  recharts:
    specifier: ^2.15.4
    version: 2.15.4(react-dom@18.3.1)(react@18.3.1)
  redoc:
    specifier: ^2.5.2
    version: 2.5.2(core-js@3.46.0)(mobx@6.15.0)(react-dom@18.3.1)(react@18.3.1)(styled-components@6.1.19)
  rehype-highlight:
    specifier: ^7.0.2
    version: 7.0.2
  rehype-raw:
    specifier: ^7.0.0
    version: 7.0.0
  remark-gfm:
    specifier: ^4.0.1
    version: 4.0.1
  styled-components:
    specifier: ^6.1.19
    version: 6.1.19(react-dom@18.3.1)(react@18.3.1)
  tailwind-merge:
    specifier: ^2.6.0
    version: 2.6.0
  tailwindcss:
    specifier: ^3.4.18
    version: 3.4.18
  tailwindcss-logical:
    specifier: ^3.0.1
    version: 3.0.1(postcss@8.5.6)
  vazirmatn:
    specifier: ^33.0.3
    version: 33.0.3
  yup:
    specifier: ^1.7.1
    version: 1.7.1

devDependencies:
  '@eslint/js':
    specifier: ^9.38.0
    version: 9.38.0
  '@tailwindcss/forms':
    specifier: ^0.5.10
    version: 0.5.10(tailwindcss@3.4.18)
  '@types/node':
    specifier: ^24.9.2
    version: 24.9.2
  '@types/react':
    specifier: ^18.3.26
    version: 18.3.26
  '@types/react-dom':
    specifier: ^18.3.7
    version: 18.3.7(@types/react@18.3.26)
  '@vitejs/plugin-react':
    specifier: ^4.7.0
    version: 4.7.0(vite@6.4.1)
  dotenv:
    specifier: ^17.2.3
    version: 17.2.3
  eslint:
    specifier: ^9.38.0
    version: 9.38.0
  eslint-plugin-import-x:
    specifier: ^4.16.1
    version: 4.16.1(eslint@9.38.0)
  eslint-plugin-react-hooks:
    specifier: ^5.2.0
    version: 5.2.0(eslint@9.38.0)
  eslint-plugin-react-refresh:
    specifier: ^0.4.24
    version: 0.4.24(eslint@9.38.0)
  globals:
    specifier: ^15.15.0
    version: 15.15.0
  i18next-parser:
    specifier: ^9.3.0
    version: 9.3.0
  prettier:
    specifier: ^3.6.2
    version: 3.6.2
  prettier-plugin-tailwindcss:
    specifier: ^0.6.14
    version: 0.6.14(prettier@3.6.2)
  typescript:
    specifier: ~5.6.3
    version: 5.6.3
  typescript-eslint:
    specifier: ^8.46.2
    version: 8.46.2(eslint@9.38.0)(typescript@5.6.3)
  vite:
    specifier: ^6.4.1
    version: 6.4.1(@types/node@24.9.2)

packages:

  /@alloc/quick-lru@5.2.0:
    resolution: {integrity: sha512-UrcABB+4bUrFABwbluTIBErXwvbsU/V7TZWfmbgJfbkwiBuziS9gxdODUyuiecfdGQ85jglMW6juS3+z5TsKLw==}
    engines: {node: '>=10'}

  /@auth0/auth0-react@2.8.0(react-dom@18.3.1)(react@18.3.1):
    resolution: {integrity: sha512-f3KOkq+TW7AC3T+ZAo9G0hNL339z15C9q00QDVrMGCzZAPyp8lvDHKcAs21d/u+GzhU5zmssvJTQggDR7JqxSA==}
    peerDependencies:
      react: ^16.11.0 || ^17 || ^18 || ^19
      react-dom: ^16.11.0 || ^17 || ^18 || ^19
    dependencies:
      '@auth0/auth0-spa-js': 2.8.0
      react: 18.3.1
      react-dom: 18.3.1(react@18.3.1)
    dev: false

  /@auth0/auth0-spa-js@2.8.0:
    resolution: {integrity: sha512-Lu3dBius0CMRHNAWtw/RyIZH0b5B4jV9ZlVjpp5s7A11AO/XyABkNl0VW7Cz5ZHpAkXEba1CMnkxDG1/9LNIqg==}
    dependencies:
      browser-tabs-lock: 1.3.0
      dpop: 2.1.1
      es-cookie: 1.3.2
    dev: false

  /@babel/code-frame@7.27.1:
    resolution: {integrity: sha512-cjQ7ZlQ0Mv3b47hABuTevyTuYN4i+loJKGeV9flcCgIK37cCXRh+L1bd3iBHlynerhQ7BhCkn2BPbQUL+rGqFg==}
    engines: {node: '>=6.9.0'}
    dependencies:
      '@babel/helper-validator-identifier': 7.28.5
      js-tokens: 4.0.0
      picocolors: 1.1.1

  /@babel/compat-data@7.28.5:
    resolution: {integrity: sha512-6uFXyCayocRbqhZOB+6XcuZbkMNimwfVGFji8CTZnCzOHVGvDqzvitu1re2AU5LROliz7eQPhB8CpAMvnx9EjA==}
    engines: {node: '>=6.9.0'}

  /@babel/core@7.28.5:
    resolution: {integrity: sha512-e7jT4DxYvIDLk1ZHmU/m/mB19rex9sv0c2ftBtjSBv+kVM/902eh0fINUzD7UwLLNR+jU585GxUJ8/EBfAM5fw==}
    engines: {node: '>=6.9.0'}
    dependencies:
      '@babel/code-frame': 7.27.1
      '@babel/generator': 7.28.5
      '@babel/helper-compilation-targets': 7.27.2
      '@babel/helper-module-transforms': 7.28.3(@babel/core@7.28.5)
      '@babel/helpers': 7.28.4
      '@babel/parser': 7.28.5
      '@babel/template': 7.27.2
      '@babel/traverse': 7.28.5
      '@babel/types': 7.28.5
      '@jridgewell/remapping': 2.3.5
      convert-source-map: 2.0.0
      debug: 4.4.3
      gensync: 1.0.0-beta.2
      json5: 2.2.3
      semver: 6.3.1
    transitivePeerDependencies:
      - supports-color

  /@babel/generator@7.28.5:
    resolution: {integrity: sha512-3EwLFhZ38J4VyIP6WNtt2kUdW9dokXA9Cr4IVIFHuCpZ3H8/YFOl5JjZHisrn1fATPBmKKqXzDFvh9fUwHz6CQ==}
    engines: {node: '>=6.9.0'}
    dependencies:
      '@babel/parser': 7.28.5
      '@babel/types': 7.28.5
      '@jridgewell/gen-mapping': 0.3.13
      '@jridgewell/trace-mapping': 0.3.31
      jsesc: 3.1.0

  /@babel/helper-compilation-targets@7.27.2:
    resolution: {integrity: sha512-2+1thGUUWWjLTYTHZWK1n8Yga0ijBz1XAhUXcKy81rd5g6yh7hGqMp45v7cadSbEHc9G3OTv45SyneRN3ps4DQ==}
    engines: {node: '>=6.9.0'}
    dependencies:
      '@babel/compat-data': 7.28.5
      '@babel/helper-validator-option': 7.27.1
      browserslist: 4.27.0
      lru-cache: 5.1.1
      semver: 6.3.1

  /@babel/helper-globals@7.28.0:
    resolution: {integrity: sha512-+W6cISkXFa1jXsDEdYA8HeevQT/FULhxzR99pxphltZcVaugps53THCeiWA8SguxxpSp3gKPiuYfSWopkLQ4hw==}
    engines: {node: '>=6.9.0'}

  /@babel/helper-module-imports@7.27.1:
    resolution: {integrity: sha512-0gSFWUPNXNopqtIPQvlD5WgXYI5GY2kP2cCvoT8kczjbfcfuIljTbcWrulD1CIPIX2gt1wghbDy08yE1p+/r3w==}
    engines: {node: '>=6.9.0'}
    dependencies:
      '@babel/traverse': 7.28.5
      '@babel/types': 7.28.5
    transitivePeerDependencies:
      - supports-color

  /@babel/helper-module-transforms@7.28.3(@babel/core@7.28.5):
    resolution: {integrity: sha512-gytXUbs8k2sXS9PnQptz5o0QnpLL51SwASIORY6XaBKF88nsOT0Zw9szLqlSGQDP/4TljBAD5y98p2U1fqkdsw==}
    engines: {node: '>=6.9.0'}
    peerDependencies:
      '@babel/core': ^7.0.0
    dependencies:
      '@babel/core': 7.28.5
      '@babel/helper-module-imports': 7.27.1
      '@babel/helper-validator-identifier': 7.28.5
      '@babel/traverse': 7.28.5
    transitivePeerDependencies:
      - supports-color

  /@babel/helper-plugin-utils@7.27.1:
    resolution: {integrity: sha512-1gn1Up5YXka3YYAHGKpbideQ5Yjf1tDa9qYcgysz+cNCXukyLl6DjPXhD3VRwSb8c0J9tA4b2+rHEZtc6R0tlw==}
    engines: {node: '>=6.9.0'}
    dev: true

  /@babel/helper-string-parser@7.27.1:
    resolution: {integrity: sha512-qMlSxKbpRlAridDExk92nSobyDdpPijUq2DW6oDnUqd0iOGxmQjyqhMIihI9+zv4LPyZdRje2cavWPbCbWm3eA==}
    engines: {node: '>=6.9.0'}

  /@babel/helper-validator-identifier@7.28.5:
    resolution: {integrity: sha512-qSs4ifwzKJSV39ucNjsvc6WVHs6b7S03sOh2OcHF9UHfVPqWWALUsNUVzhSBiItjRZoLHx7nIarVjqKVusUZ1Q==}
    engines: {node: '>=6.9.0'}

  /@babel/helper-validator-option@7.27.1:
    resolution: {integrity: sha512-YvjJow9FxbhFFKDSuFnVCe2WxXk1zWc22fFePVNEaWJEu8IrZVlda6N0uHwzZrUM1il7NC9Mlp4MaJYbYd9JSg==}
    engines: {node: '>=6.9.0'}

  /@babel/helpers@7.28.4:
    resolution: {integrity: sha512-HFN59MmQXGHVyYadKLVumYsA9dBFun/ldYxipEjzA4196jpLZd8UjEEBLkbEkvfYreDqJhZxYAWFPtrfhNpj4w==}
    engines: {node: '>=6.9.0'}
    dependencies:
      '@babel/template': 7.27.2
      '@babel/types': 7.28.5

  /@babel/parser@7.28.5:
    resolution: {integrity: sha512-KKBU1VGYR7ORr3At5HAtUQ+TV3SzRCXmA/8OdDZiLDBIZxVyzXuztPjfLd3BV1PRAQGCMWWSHYhL0F8d5uHBDQ==}
    engines: {node: '>=6.0.0'}
    hasBin: true
    dependencies:
      '@babel/types': 7.28.5

  /@babel/plugin-transform-react-jsx-self@7.27.1(@babel/core@7.28.5):
    resolution: {integrity: sha512-6UzkCs+ejGdZ5mFFC/OCUrv028ab2fp1znZmCZjAOBKiBK2jXD1O+BPSfX8X2qjJ75fZBMSnQn3Rq2mrBJK2mw==}
    engines: {node: '>=6.9.0'}
    peerDependencies:
      '@babel/core': ^7.0.0-0
    dependencies:
      '@babel/core': 7.28.5
      '@babel/helper-plugin-utils': 7.27.1
    dev: true

  /@babel/plugin-transform-react-jsx-source@7.27.1(@babel/core@7.28.5):
    resolution: {integrity: sha512-zbwoTsBruTeKB9hSq73ha66iFeJHuaFkUbwvqElnygoNbj/jHRsSeokowZFN3CZ64IvEqcmmkVe89OPXc7ldAw==}
    engines: {node: '>=6.9.0'}
    peerDependencies:
      '@babel/core': ^7.0.0-0
    dependencies:
      '@babel/core': 7.28.5
      '@babel/helper-plugin-utils': 7.27.1
    dev: true

  /@babel/runtime@7.28.4:
    resolution: {integrity: sha512-Q/N6JNWvIvPnLDvjlE1OUBLPQHH6l3CltCEsHIujp45zQUSSh8K+gHnaEX45yAT1nyngnINhvWtzN+Nb9D8RAQ==}
    engines: {node: '>=6.9.0'}

  /@babel/template@7.27.2:
    resolution: {integrity: sha512-LPDZ85aEJyYSd18/DkjNh4/y1ntkE5KwUHWTiqgRxruuZL2F1yuHligVHLvcHY2vMHXttKFpJn6LwfI7cw7ODw==}
    engines: {node: '>=6.9.0'}
    dependencies:
      '@babel/code-frame': 7.27.1
      '@babel/parser': 7.28.5
      '@babel/types': 7.28.5

  /@babel/traverse@7.28.5:
    resolution: {integrity: sha512-TCCj4t55U90khlYkVV/0TfkJkAkUg3jZFA3Neb7unZT8CPok7iiRfaX0F+WnqWqt7OxhOn0uBKXCw4lbL8W0aQ==}
    engines: {node: '>=6.9.0'}
    dependencies:
      '@babel/code-frame': 7.27.1
      '@babel/generator': 7.28.5
      '@babel/helper-globals': 7.28.0
      '@babel/parser': 7.28.5
      '@babel/template': 7.27.2
      '@babel/types': 7.28.5
      debug: 4.4.3
    transitivePeerDependencies:
      - supports-color

  /@babel/types@7.28.5:
    resolution: {integrity: sha512-qQ5m48eI/MFLQ5PxQj4PFaprjyCTLI37ElWMmNs0K8Lk3dVeOdNpB3ks8jc7yM5CDmVC73eMVk/trk3fgmrUpA==}
    engines: {node: '>=6.9.0'}
    dependencies:
      '@babel/helper-string-parser': 7.27.1
      '@babel/helper-validator-identifier': 7.28.5

  /@emnapi/core@1.7.0:
    resolution: {integrity: sha512-pJdKGq/1iquWYtv1RRSljZklxHCOCAJFJrImO5ZLKPJVJlVUcs8yFwNQlqS0Lo8xT1VAXXTCZocF9n26FWEKsw==}
    requiresBuild: true
    dependencies:
      '@emnapi/wasi-threads': 1.1.0
      tslib: 2.8.1
    dev: true
    optional: true

  /@emnapi/runtime@1.7.0:
    resolution: {integrity: sha512-oAYoQnCYaQZKVS53Fq23ceWMRxq5EhQsE0x0RdQ55jT7wagMu5k+fS39v1fiSLrtrLQlXwVINenqhLMtTrV/1Q==}
    requiresBuild: true
    dependencies:
      tslib: 2.8.1
    dev: true
    optional: true

  /@emnapi/wasi-threads@1.1.0:
    resolution: {integrity: sha512-WI0DdZ8xFSbgMjR1sFsKABJ/C5OnRrjT06JXbZKexJGrDuPTzZdDYfFlsgcCXCyf+suG5QU2e/y1Wo2V/OapLQ==}
    requiresBuild: true
    dependencies:
      tslib: 2.8.1
    dev: true
    optional: true

  /@emotion/is-prop-valid@1.2.2:
    resolution: {integrity: sha512-uNsoYd37AFmaCdXlg6EYD1KaPOaRWRByMCYzbKUX4+hhMfrxdVSelShywL4JVaAeM/eHUOSprYBQls+/neX3pw==}
    dependencies:
      '@emotion/memoize': 0.8.1
    dev: false

  /@emotion/memoize@0.8.1:
    resolution: {integrity: sha512-W2P2c/VRW1/1tLox0mVUalvnWXxavmv/Oum2aPsRcoDJuob75FC3Y8FbpfLwUegRcxINtGUMPq0tFCvYNTBXNA==}
    dev: false

  /@emotion/unitless@0.8.1:
    resolution: {integrity: sha512-KOEGMu6dmJZtpadb476IsZBclKvILjopjUii3V+7MnXIQCYh8W3NgNcgwo21n9LXZX6EDIKvqfjYxXebDwxKmQ==}
    dev: false

  /@esbuild/aix-ppc64@0.25.11:
    resolution: {integrity: sha512-Xt1dOL13m8u0WE8iplx9Ibbm+hFAO0GsU2P34UNoDGvZYkY8ifSiy6Zuc1lYxfG7svWE2fzqCUmFp5HCn51gJg==}
    engines: {node: '>=18'}
    cpu: [ppc64]
    os: [aix]
    requiresBuild: true
    dev: true
    optional: true

  /@esbuild/android-arm64@0.25.11:
    resolution: {integrity: sha512-9slpyFBc4FPPz48+f6jyiXOx/Y4v34TUeDDXJpZqAWQn/08lKGeD8aDp9TMn9jDz2CiEuHwfhRmGBvpnd/PWIQ==}
    engines: {node: '>=18'}
    cpu: [arm64]
    os: [android]
    requiresBuild: true
    dev: true
    optional: true

  /@esbuild/android-arm@0.25.11:
    resolution: {integrity: sha512-uoa7dU+Dt3HYsethkJ1k6Z9YdcHjTrSb5NUy66ZfZaSV8hEYGD5ZHbEMXnqLFlbBflLsl89Zke7CAdDJ4JI+Gg==}
    engines: {node: '>=18'}
    cpu: [arm]
    os: [android]
    requiresBuild: true
    dev: true
    optional: true

  /@esbuild/android-x64@0.25.11:
    resolution: {integrity: sha512-Sgiab4xBjPU1QoPEIqS3Xx+R2lezu0LKIEcYe6pftr56PqPygbB7+szVnzoShbx64MUupqoE0KyRlN7gezbl8g==}
    engines: {node: '>=18'}
    cpu: [x64]
    os: [android]
    requiresBuild: true
    dev: true
    optional: true

  /@esbuild/darwin-arm64@0.25.11:
    resolution: {integrity: sha512-VekY0PBCukppoQrycFxUqkCojnTQhdec0vevUL/EDOCnXd9LKWqD/bHwMPzigIJXPhC59Vd1WFIL57SKs2mg4w==}
    engines: {node: '>=18'}
    cpu: [arm64]
    os: [darwin]
    requiresBuild: true
    dev: true
    optional: true

  /@esbuild/darwin-x64@0.25.11:
    resolution: {integrity: sha512-+hfp3yfBalNEpTGp9loYgbknjR695HkqtY3d3/JjSRUyPg/xd6q+mQqIb5qdywnDxRZykIHs3axEqU6l1+oWEQ==}
    engines: {node: '>=18'}
    cpu: [x64]
    os: [darwin]
    requiresBuild: true
    dev: true
    optional: true

  /@esbuild/freebsd-arm64@0.25.11:
    resolution: {integrity: sha512-CmKjrnayyTJF2eVuO//uSjl/K3KsMIeYeyN7FyDBjsR3lnSJHaXlVoAK8DZa7lXWChbuOk7NjAc7ygAwrnPBhA==}
    engines: {node: '>=18'}
    cpu: [arm64]
    os: [freebsd]
    requiresBuild: true
    dev: true
    optional: true

  /@esbuild/freebsd-x64@0.25.11:
    resolution: {integrity: sha512-Dyq+5oscTJvMaYPvW3x3FLpi2+gSZTCE/1ffdwuM6G1ARang/mb3jvjxs0mw6n3Lsw84ocfo9CrNMqc5lTfGOw==}
    engines: {node: '>=18'}
    cpu: [x64]
    os: [freebsd]
    requiresBuild: true
    dev: true
    optional: true

  /@esbuild/linux-arm64@0.25.11:
    resolution: {integrity: sha512-Qr8AzcplUhGvdyUF08A1kHU3Vr2O88xxP0Tm8GcdVOUm25XYcMPp2YqSVHbLuXzYQMf9Bh/iKx7YPqECs6ffLA==}
    engines: {node: '>=18'}
    cpu: [arm64]
    os: [linux]
    requiresBuild: true
    dev: true
    optional: true

  /@esbuild/linux-arm@0.25.11:
    resolution: {integrity: sha512-TBMv6B4kCfrGJ8cUPo7vd6NECZH/8hPpBHHlYI3qzoYFvWu2AdTvZNuU/7hsbKWqu/COU7NIK12dHAAqBLLXgw==}
    engines: {node: '>=18'}
    cpu: [arm]
    os: [linux]
    requiresBuild: true
    dev: true
    optional: true

  /@esbuild/linux-ia32@0.25.11:
    resolution: {integrity: sha512-TmnJg8BMGPehs5JKrCLqyWTVAvielc615jbkOirATQvWWB1NMXY77oLMzsUjRLa0+ngecEmDGqt5jiDC6bfvOw==}
    engines: {node: '>=18'}
    cpu: [ia32]
    os: [linux]
    requiresBuild: true
    dev: true
    optional: true

  /@esbuild/linux-loong64@0.25.11:
    resolution: {integrity: sha512-DIGXL2+gvDaXlaq8xruNXUJdT5tF+SBbJQKbWy/0J7OhU8gOHOzKmGIlfTTl6nHaCOoipxQbuJi7O++ldrxgMw==}
    engines: {node: '>=18'}
    cpu: [loong64]
    os: [linux]
    requiresBuild: true
    dev: true
    optional: true

  /@esbuild/linux-mips64el@0.25.11:
    resolution: {integrity: sha512-Osx1nALUJu4pU43o9OyjSCXokFkFbyzjXb6VhGIJZQ5JZi8ylCQ9/LFagolPsHtgw6himDSyb5ETSfmp4rpiKQ==}
    engines: {node: '>=18'}
    cpu: [mips64el]
    os: [linux]
    requiresBuild: true
    dev: true
    optional: true

  /@esbuild/linux-ppc64@0.25.11:
    resolution: {integrity: sha512-nbLFgsQQEsBa8XSgSTSlrnBSrpoWh7ioFDUmwo158gIm5NNP+17IYmNWzaIzWmgCxq56vfr34xGkOcZ7jX6CPw==}
    engines: {node: '>=18'}
    cpu: [ppc64]
    os: [linux]
    requiresBuild: true
    dev: true
    optional: true

  /@esbuild/linux-riscv64@0.25.11:
    resolution: {integrity: sha512-HfyAmqZi9uBAbgKYP1yGuI7tSREXwIb438q0nqvlpxAOs3XnZ8RsisRfmVsgV486NdjD7Mw2UrFSw51lzUk1ww==}
    engines: {node: '>=18'}
    cpu: [riscv64]
    os: [linux]
    requiresBuild: true
    dev: true
    optional: true

  /@esbuild/linux-s390x@0.25.11:
    resolution: {integrity: sha512-HjLqVgSSYnVXRisyfmzsH6mXqyvj0SA7pG5g+9W7ESgwA70AXYNpfKBqh1KbTxmQVaYxpzA/SvlB9oclGPbApw==}
    engines: {node: '>=18'}
    cpu: [s390x]
    os: [linux]
    requiresBuild: true
    dev: true
    optional: true

  /@esbuild/linux-x64@0.25.11:
    resolution: {integrity: sha512-HSFAT4+WYjIhrHxKBwGmOOSpphjYkcswF449j6EjsjbinTZbp8PJtjsVK1XFJStdzXdy/jaddAep2FGY+wyFAQ==}
    engines: {node: '>=18'}
    cpu: [x64]
    os: [linux]
    requiresBuild: true
    dev: true
    optional: true

  /@esbuild/netbsd-arm64@0.25.11:
    resolution: {integrity: sha512-hr9Oxj1Fa4r04dNpWr3P8QKVVsjQhqrMSUzZzf+LZcYjZNqhA3IAfPQdEh1FLVUJSiu6sgAwp3OmwBfbFgG2Xg==}
    engines: {node: '>=18'}
    cpu: [arm64]
    os: [netbsd]
    requiresBuild: true
    dev: true
    optional: true

  /@esbuild/netbsd-x64@0.25.11:
    resolution: {integrity: sha512-u7tKA+qbzBydyj0vgpu+5h5AeudxOAGncb8N6C9Kh1N4n7wU1Xw1JDApsRjpShRpXRQlJLb9wY28ELpwdPcZ7A==}
    engines: {node: '>=18'}
    cpu: [x64]
    os: [netbsd]
    requiresBuild: true
    dev: true
    optional: true

  /@esbuild/openbsd-arm64@0.25.11:
    resolution: {integrity: sha512-Qq6YHhayieor3DxFOoYM1q0q1uMFYb7cSpLD2qzDSvK1NAvqFi8Xgivv0cFC6J+hWVw2teCYltyy9/m/14ryHg==}
    engines: {node: '>=18'}
    cpu: [arm64]
    os: [openbsd]
    requiresBuild: true
    dev: true
    optional: true

  /@esbuild/openbsd-x64@0.25.11:
    resolution: {integrity: sha512-CN+7c++kkbrckTOz5hrehxWN7uIhFFlmS/hqziSFVWpAzpWrQoAG4chH+nN3Be+Kzv/uuo7zhX716x3Sn2Jduw==}
    engines: {node: '>=18'}
    cpu: [x64]
    os: [openbsd]
    requiresBuild: true
    dev: true
    optional: true

  /@esbuild/openharmony-arm64@0.25.11:
    resolution: {integrity: sha512-rOREuNIQgaiR+9QuNkbkxubbp8MSO9rONmwP5nKncnWJ9v5jQ4JxFnLu4zDSRPf3x4u+2VN4pM4RdyIzDty/wQ==}
    engines: {node: '>=18'}
    cpu: [arm64]
    os: [openharmony]
    requiresBuild: true
    dev: true
    optional: true

  /@esbuild/sunos-x64@0.25.11:
    resolution: {integrity: sha512-nq2xdYaWxyg9DcIyXkZhcYulC6pQ2FuCgem3LI92IwMgIZ69KHeY8T4Y88pcwoLIjbed8n36CyKoYRDygNSGhA==}
    engines: {node: '>=18'}
    cpu: [x64]
    os: [sunos]
    requiresBuild: true
    dev: true
    optional: true

  /@esbuild/win32-arm64@0.25.11:
    resolution: {integrity: sha512-3XxECOWJq1qMZ3MN8srCJ/QfoLpL+VaxD/WfNRm1O3B4+AZ/BnLVgFbUV3eiRYDMXetciH16dwPbbHqwe1uU0Q==}
    engines: {node: '>=18'}
    cpu: [arm64]
    os: [win32]
    requiresBuild: true
    dev: true
    optional: true

  /@esbuild/win32-ia32@0.25.11:
    resolution: {integrity: sha512-3ukss6gb9XZ8TlRyJlgLn17ecsK4NSQTmdIXRASVsiS2sQ6zPPZklNJT5GR5tE/MUarymmy8kCEf5xPCNCqVOA==}
    engines: {node: '>=18'}
    cpu: [ia32]
    os: [win32]
    requiresBuild: true
    dev: true
    optional: true

  /@esbuild/win32-x64@0.25.11:
    resolution: {integrity: sha512-D7Hpz6A2L4hzsRpPaCYkQnGOotdUpDzSGRIv9I+1ITdHROSFUWW95ZPZWQmGka1Fg7W3zFJowyn9WGwMJ0+KPA==}
    engines: {node: '>=18'}
    cpu: [x64]
    os: [win32]
    requiresBuild: true
    dev: true
    optional: true

  /@eslint-community/eslint-utils@4.9.0(eslint@9.38.0):
    resolution: {integrity: sha512-ayVFHdtZ+hsq1t2Dy24wCmGXGe4q9Gu3smhLYALJrr473ZH27MsnSL+LKUlimp4BWJqMDMLmPpx/Q9R3OAlL4g==}
    engines: {node: ^12.22.0 || ^14.17.0 || >=16.0.0}
    peerDependencies:
      eslint: ^6.0.0 || ^7.0.0 || >=8.0.0
    dependencies:
      eslint: 9.38.0
      eslint-visitor-keys: 3.4.3
    dev: true

  /@eslint-community/regexpp@4.12.2:
    resolution: {integrity: sha512-EriSTlt5OC9/7SXkRSCAhfSxxoSUgBm33OH+IkwbdpgoqsSsUg7y3uh+IICI/Qg4BBWr3U2i39RpmycbxMq4ew==}
    engines: {node: ^12.0.0 || ^14.0.0 || >=16.0.0}
    dev: true

  /@eslint/config-array@0.21.1:
    resolution: {integrity: sha512-aw1gNayWpdI/jSYVgzN5pL0cfzU02GT3NBpeT/DXbx1/1x7ZKxFPd9bwrzygx/qiwIQiJ1sw/zD8qY/kRvlGHA==}
    engines: {node: ^18.18.0 || ^20.9.0 || >=21.1.0}
    dependencies:
      '@eslint/object-schema': 2.1.7
      debug: 4.4.3
      minimatch: 3.1.2
    transitivePeerDependencies:
      - supports-color
    dev: true

  /@eslint/config-helpers@0.4.2:
    resolution: {integrity: sha512-gBrxN88gOIf3R7ja5K9slwNayVcZgK6SOUORm2uBzTeIEfeVaIhOpCtTox3P6R7o2jLFwLFTLnC7kU/RGcYEgw==}
    engines: {node: ^18.18.0 || ^20.9.0 || >=21.1.0}
    dependencies:
      '@eslint/core': 0.17.0
    dev: true

  /@eslint/core@0.16.0:
    resolution: {integrity: sha512-nmC8/totwobIiFcGkDza3GIKfAw1+hLiYVrh3I1nIomQ8PEr5cxg34jnkmGawul/ep52wGRAcyeDCNtWKSOj4Q==}
    engines: {node: ^18.18.0 || ^20.9.0 || >=21.1.0}
    dependencies:
      '@types/json-schema': 7.0.15
    dev: true

  /@eslint/core@0.17.0:
    resolution: {integrity: sha512-yL/sLrpmtDaFEiUj1osRP4TI2MDz1AddJL+jZ7KSqvBuliN4xqYY54IfdN8qD8Toa6g1iloph1fxQNkjOxrrpQ==}
    engines: {node: ^18.18.0 || ^20.9.0 || >=21.1.0}
    dependencies:
      '@types/json-schema': 7.0.15
    dev: true

  /@eslint/eslintrc@3.3.1:
    resolution: {integrity: sha512-gtF186CXhIl1p4pJNGZw8Yc6RlshoePRvE0X91oPGb3vZ8pM3qOS9W9NGPat9LziaBV7XrJWGylNQXkGcnM3IQ==}
    engines: {node: ^18.18.0 || ^20.9.0 || >=21.1.0}
    dependencies:
      ajv: 6.12.6
      debug: 4.4.3
      espree: 10.4.0
      globals: 14.0.0
      ignore: 5.3.2
      import-fresh: 3.3.1
      js-yaml: 4.1.1
      minimatch: 3.1.2
      strip-json-comments: 3.1.1
    transitivePeerDependencies:
      - supports-color
    dev: true

  /@eslint/js@9.38.0:
    resolution: {integrity: sha512-UZ1VpFvXf9J06YG9xQBdnzU+kthors6KjhMAl6f4gH4usHyh31rUf2DLGInT8RFYIReYXNSydgPY0V2LuWgl7A==}
    engines: {node: ^18.18.0 || ^20.9.0 || >=21.1.0}
    dev: true

  /@eslint/object-schema@2.1.7:
    resolution: {integrity: sha512-VtAOaymWVfZcmZbp6E2mympDIHvyjXs/12LqWYjVw6qjrfF+VK+fyG33kChz3nnK+SU5/NeHOqrTEHS8sXO3OA==}
    engines: {node: ^18.18.0 || ^20.9.0 || >=21.1.0}
    dev: true

  /@eslint/plugin-kit@0.4.1:
    resolution: {integrity: sha512-43/qtrDUokr7LJqoF2c3+RInu/t4zfrpYdoSDfYyhg52rwLV6TnOvdG4fXm7IkSB3wErkcmJS9iEhjVtOSEjjA==}
    engines: {node: ^18.18.0 || ^20.9.0 || >=21.1.0}
    dependencies:
      '@eslint/core': 0.17.0
      levn: 0.4.1
    dev: true

  /@exodus/schemasafe@1.3.0:
    resolution: {integrity: sha512-5Aap/GaRupgNx/feGBwLLTVv8OQFfv3pq2lPRzPg9R+IOBnDgghTGW7l7EuVXOvg5cc/xSAlRW8rBrjIC3Nvqw==}
    dev: false

  /@floating-ui/core@1.7.3:
    resolution: {integrity: sha512-sGnvb5dmrJaKEZ+LDIpguvdX3bDlEllmv4/ClQ9awcmCZrlx5jQyyMWFM5kBI+EyNOCDDiKk8il0zeuX3Zlg/w==}
    dependencies:
      '@floating-ui/utils': 0.2.10
    dev: false

  /@floating-ui/dom@1.7.4:
    resolution: {integrity: sha512-OOchDgh4F2CchOX94cRVqhvy7b3AFb+/rQXyswmzmGakRfkMgoWVjfnLWkRirfLEfuD4ysVW16eXzwt3jHIzKA==}
    dependencies:
      '@floating-ui/core': 1.7.3
      '@floating-ui/utils': 0.2.10
    dev: false

  /@floating-ui/react-dom@2.1.6(react-dom@18.3.1)(react@18.3.1):
    resolution: {integrity: sha512-4JX6rEatQEvlmgU80wZyq9RT96HZJa88q8hp0pBd+LrczeDI4o6uA2M+uvxngVHo4Ihr8uibXxH6+70zhAFrVw==}
    peerDependencies:
      react: '>=16.8.0'
      react-dom: '>=16.8.0'
    dependencies:
      '@floating-ui/dom': 1.7.4
      react: 18.3.1
      react-dom: 18.3.1(react@18.3.1)
    dev: false

  /@floating-ui/react@0.26.28(react-dom@18.3.1)(react@18.3.1):
    resolution: {integrity: sha512-yORQuuAtVpiRjpMhdc0wJj06b9JFjrYF4qp96j++v2NBpbi6SEGF7donUJ3TMieerQ6qVkAv1tgr7L4r5roTqw==}
    peerDependencies:
      react: '>=16.8.0'
      react-dom: '>=16.8.0'
    dependencies:
      '@floating-ui/react-dom': 2.1.6(react-dom@18.3.1)(react@18.3.1)
      '@floating-ui/utils': 0.2.10
      react: 18.3.1
      react-dom: 18.3.1(react@18.3.1)
      tabbable: 6.3.0
    dev: false

  /@floating-ui/utils@0.2.10:
    resolution: {integrity: sha512-aGTxbpbg8/b5JfU1HXSrbH3wXZuLPJcNEcZQFMxLs3oSzgtVu6nFPkbbGGUvBcUjKV2YyB9Wxxabo+HEH9tcRQ==}
    dev: false

  /@gulpjs/to-absolute-glob@4.0.0:
    resolution: {integrity: sha512-kjotm7XJrJ6v+7knhPaRgaT6q8F8K2jiafwYdNHLzmV0uGLuZY43FK6smNSHUPrhq5kX2slCUy+RGG/xGqmIKA==}
    engines: {node: '>=10.13.0'}
    dependencies:
      is-negated-glob: 1.0.0
    dev: true

  /@headlessui/react@2.2.9(react-dom@18.3.1)(react@18.3.1):
    resolution: {integrity: sha512-Mb+Un58gwBn0/yWZfyrCh0TJyurtT+dETj7YHleylHk5od3dv2XqETPGWMyQ5/7sYN7oWdyM1u9MvC0OC8UmzQ==}
    engines: {node: '>=10'}
    peerDependencies:
      react: ^18 || ^19 || ^19.0.0-rc
      react-dom: ^18 || ^19 || ^19.0.0-rc
    dependencies:
      '@floating-ui/react': 0.26.28(react-dom@18.3.1)(react@18.3.1)
      '@react-aria/focus': 3.21.2(react-dom@18.3.1)(react@18.3.1)
      '@react-aria/interactions': 3.25.6(react-dom@18.3.1)(react@18.3.1)
      '@tanstack/react-virtual': 3.13.12(react-dom@18.3.1)(react@18.3.1)
      react: 18.3.1
      react-dom: 18.3.1(react@18.3.1)
      use-sync-external-store: 1.6.0(react@18.3.1)
    dev: false

  /@heroicons/react@2.2.0(react@18.3.1):
    resolution: {integrity: sha512-LMcepvRaS9LYHJGsF0zzmgKCUim/X3N/DQKc4jepAXJ7l8QxJ1PmxJzqplF2Z3FE4PqBAIGyJAQ/w4B5dsqbtQ==}
    peerDependencies:
      react: '>= 16 || ^19.0.0-rc'
    dependencies:
      react: 18.3.1
    dev: false

  /@hookform/resolvers@3.10.0(react-hook-form@7.65.0):
    resolution: {integrity: sha512-79Dv+3mDF7i+2ajj7SkypSKHhl1cbln1OGavqrsF7p6mbUv11xpqpacPsGDCTRvCSjEEIez2ef1NveSVL3b0Ag==}
    peerDependencies:
      react-hook-form: ^7.0.0
    dependencies:
      react-hook-form: 7.65.0(react@18.3.1)
    dev: false

  /@humanfs/core@0.19.1:
    resolution: {integrity: sha512-5DyQ4+1JEUzejeK1JGICcideyfUbGixgS9jNgex5nqkW+cY7WZhxBigmieN5Qnw9ZosSNVC9KQKyb+GUaGyKUA==}
    engines: {node: '>=18.18.0'}
    dev: true

  /@humanfs/node@0.16.7:
    resolution: {integrity: sha512-/zUx+yOsIrG4Y43Eh2peDeKCxlRt/gET6aHfaKpuq267qXdYDFViVHfMaLyygZOnl0kGWxFIgsBy8QFuTLUXEQ==}
    engines: {node: '>=18.18.0'}
    dependencies:
      '@humanfs/core': 0.19.1
      '@humanwhocodes/retry': 0.4.3
    dev: true

  /@humanwhocodes/module-importer@1.0.1:
    resolution: {integrity: sha512-bxveV4V8v5Yb4ncFTT3rPSgZBOpCkjfK0y4oVVVJwIuDVBRMDXrPyXRL988i5ap9m9bnyEEjWfm5WkBmtffLfA==}
    engines: {node: '>=12.22'}
    dev: true

  /@humanwhocodes/retry@0.4.3:
    resolution: {integrity: sha512-bV0Tgo9K4hfPCek+aMAn81RppFKv2ySDQeMoSZuvTASywNTnVJCArCZE2FWqpvIatKu7VMRLWlR1EazvVhDyhQ==}
    engines: {node: '>=18.18'}
    dev: true

  /@isaacs/balanced-match@4.0.1:
    resolution: {integrity: sha512-yzMTt9lEb8Gv7zRioUilSglI0c0smZ9k5D65677DLWLtWJaXIS3CqcGyUFByYKlnUj6TkjLVs54fBl6+TiGQDQ==}
    engines: {node: 20 || >=22}

  /@isaacs/brace-expansion@5.0.0:
    resolution: {integrity: sha512-ZT55BDLV0yv0RBm2czMiZ+SqCGO7AvmOM3G/w2xhVPH+te0aKgFjmBvGlL1dH+ql2tgGO3MVrbb3jCKyvpgnxA==}
    engines: {node: 20 || >=22}
    dependencies:
      '@isaacs/balanced-match': 4.0.1

  /@jridgewell/gen-mapping@0.3.13:
    resolution: {integrity: sha512-2kkt/7niJ6MgEPxF0bYdQ6etZaA+fQvDcLKckhy1yIQOzaoKjBBjSj63/aLVjYE3qhRt5dvM+uUyfCg6UKCBbA==}
    dependencies:
      '@jridgewell/sourcemap-codec': 1.5.5
      '@jridgewell/trace-mapping': 0.3.31

  /@jridgewell/remapping@2.3.5:
    resolution: {integrity: sha512-LI9u/+laYG4Ds1TDKSJW2YPrIlcVYOwi2fUC6xB43lueCjgxV4lffOCZCtYFiH6TNOX+tQKXx97T4IKHbhyHEQ==}
    dependencies:
      '@jridgewell/gen-mapping': 0.3.13
      '@jridgewell/trace-mapping': 0.3.31

  /@jridgewell/resolve-uri@3.1.2:
    resolution: {integrity: sha512-bRISgCIjP20/tbWSPWMEi54QVPRZExkuD9lJL+UIxUKtwVJA8wW1Trb1jMs1RFXo1CBTNZ/5hpC9QvmKWdopKw==}
    engines: {node: '>=6.0.0'}

  /@jridgewell/sourcemap-codec@1.5.5:
    resolution: {integrity: sha512-cYQ9310grqxueWbl+WuIUIaiUaDcj7WOq5fVhEljNVgRfOUhY9fy2zTvfoqWsnebh8Sl70VScFbICvJnLKB0Og==}

  /@jridgewell/trace-mapping@0.3.31:
    resolution: {integrity: sha512-zzNR+SdQSDJzc8joaeP8QQoCQr8NuYx2dIIytl1QeBEZHJ9uW6hebsrYgbz8hJwUQao3TWCMtmfV8Nu1twOLAw==}
    dependencies:
      '@jridgewell/resolve-uri': 3.1.2
      '@jridgewell/sourcemap-codec': 1.5.5

  /@monaco-editor/loader@1.6.1:
    resolution: {integrity: sha512-w3tEnj9HYEC73wtjdpR089AqkUPskFRcdkxsiSFt3SoUc3OHpmu+leP94CXBm4mHfefmhsdfI0ZQu6qJ0wgtPg==}
    dependencies:
      state-local: 1.0.7
    dev: false

  /@monaco-editor/react@4.7.0(monaco-editor@0.54.0)(react-dom@18.3.1)(react@18.3.1):
    resolution: {integrity: sha512-cyzXQCtO47ydzxpQtCGSQGOC8Gk3ZUeBXFAxD+CWXYFo5OqZyZUonFl0DwUlTyAfRHntBfw2p3w4s9R6oe1eCA==}
    peerDependencies:
      monaco-editor: '>= 0.25.0 < 1'
      react: ^16.8.0 || ^17.0.0 || ^18.0.0 || ^19.0.0
      react-dom: ^16.8.0 || ^17.0.0 || ^18.0.0 || ^19.0.0
    dependencies:
      '@monaco-editor/loader': 1.6.1
      monaco-editor: 0.54.0
      react: 18.3.1
      react-dom: 18.3.1(react@18.3.1)
    dev: false

  /@napi-rs/wasm-runtime@0.2.12:
    resolution: {integrity: sha512-ZVWUcfwY4E/yPitQJl481FjFo3K22D6qF0DuFH6Y/nbnE11GY5uguDxZMGXPQ8WQ0128MXQD7TnfHyK4oWoIJQ==}
    requiresBuild: true
    dependencies:
      '@emnapi/core': 1.7.0
      '@emnapi/runtime': 1.7.0
      '@tybys/wasm-util': 0.10.1
    dev: true
    optional: true

  /@nodelib/fs.scandir@2.1.5:
    resolution: {integrity: sha512-vq24Bq3ym5HEQm2NKCr3yXDwjc7vTsEThRDnkp2DK9p1uqLR+DHurm/NOTo0KG7HYHU7eppKZj3MyqYuMBf62g==}
    engines: {node: '>= 8'}
    dependencies:
      '@nodelib/fs.stat': 2.0.5
      run-parallel: 1.2.0

  /@nodelib/fs.stat@2.0.5:
    resolution: {integrity: sha512-RkhPPp2zrqDAQA/2jNhnztcPAlv64XdhIp7a7454A5ovI7Bukxgt7MX7udwAu3zg1DcpPU0rz3VV1SeaqvY4+A==}
    engines: {node: '>= 8'}

  /@nodelib/fs.walk@1.2.8:
    resolution: {integrity: sha512-oGB+UxlgWcgQkgwo8GcEGwemoTFt3FIO9ababBmaGwXIoBKZ+GTy0pP185beGg7Llih/NSHSV2XAs1lnznocSg==}
    engines: {node: '>= 8'}
    dependencies:
      '@nodelib/fs.scandir': 2.1.5
      fastq: 1.19.1

  /@radix-ui/number@1.1.1:
    resolution: {integrity: sha512-MkKCwxlXTgz6CFoJx3pCwn07GKp36+aZyu/u2Ln2VrA5DcdyCZkASEDBTd8x5whTQQL5CiYf4prXKLcgQdv29g==}
    dev: false

  /@radix-ui/primitive@1.1.3:
    resolution: {integrity: sha512-JTF99U/6XIjCBo0wqkU5sK10glYe27MRRsfwoiq5zzOEZLHU3A3KCMa5X/azekYRCJ0HlwI0crAXS/5dEHTzDg==}
    dev: false

  /@radix-ui/react-arrow@1.1.7(@types/react-dom@18.3.7)(@types/react@18.3.26)(react-dom@18.3.1)(react@18.3.1):
    resolution: {integrity: sha512-F+M1tLhO+mlQaOWspE8Wstg+z6PwxwRd8oQ8IXceWz92kfAmalTRf0EjrouQeo7QssEPfCn05B4Ihs1K9WQ/7w==}
    peerDependencies:
      '@types/react': '*'
      '@types/react-dom': '*'
      react: ^16.8 || ^17.0 || ^18.0 || ^19.0 || ^19.0.0-rc
      react-dom: ^16.8 || ^17.0 || ^18.0 || ^19.0 || ^19.0.0-rc
    peerDependenciesMeta:
      '@types/react':
        optional: true
      '@types/react-dom':
        optional: true
    dependencies:
      '@radix-ui/react-primitive': 2.1.3(@types/react-dom@18.3.7)(@types/react@18.3.26)(react-dom@18.3.1)(react@18.3.1)
      '@types/react': 18.3.26
      '@types/react-dom': 18.3.7(@types/react@18.3.26)
      react: 18.3.1
      react-dom: 18.3.1(react@18.3.1)
    dev: false

  /@radix-ui/react-collection@1.1.7(@types/react-dom@18.3.7)(@types/react@18.3.26)(react-dom@18.3.1)(react@18.3.1):
    resolution: {integrity: sha512-Fh9rGN0MoI4ZFUNyfFVNU4y9LUz93u9/0K+yLgA2bwRojxM8JU1DyvvMBabnZPBgMWREAJvU2jjVzq+LrFUglw==}
    peerDependencies:
      '@types/react': '*'
      '@types/react-dom': '*'
      react: ^16.8 || ^17.0 || ^18.0 || ^19.0 || ^19.0.0-rc
      react-dom: ^16.8 || ^17.0 || ^18.0 || ^19.0 || ^19.0.0-rc
    peerDependenciesMeta:
      '@types/react':
        optional: true
      '@types/react-dom':
        optional: true
    dependencies:
      '@radix-ui/react-compose-refs': 1.1.2(@types/react@18.3.26)(react@18.3.1)
      '@radix-ui/react-context': 1.1.2(@types/react@18.3.26)(react@18.3.1)
      '@radix-ui/react-primitive': 2.1.3(@types/react-dom@18.3.7)(@types/react@18.3.26)(react-dom@18.3.1)(react@18.3.1)
      '@radix-ui/react-slot': 1.2.3(@types/react@18.3.26)(react@18.3.1)
      '@types/react': 18.3.26
      '@types/react-dom': 18.3.7(@types/react@18.3.26)
      react: 18.3.1
      react-dom: 18.3.1(react@18.3.1)
    dev: false

  /@radix-ui/react-compose-refs@1.1.2(@types/react@18.3.26)(react@18.3.1):
    resolution: {integrity: sha512-z4eqJvfiNnFMHIIvXP3CY57y2WJs5g2v3X0zm9mEJkrkNv4rDxu+sg9Jh8EkXyeqBkB7SOcboo9dMVqhyrACIg==}
    peerDependencies:
      '@types/react': '*'
      react: ^16.8 || ^17.0 || ^18.0 || ^19.0 || ^19.0.0-rc
    peerDependenciesMeta:
      '@types/react':
        optional: true
    dependencies:
      '@types/react': 18.3.26
      react: 18.3.1
    dev: false

  /@radix-ui/react-context@1.1.2(@types/react@18.3.26)(react@18.3.1):
    resolution: {integrity: sha512-jCi/QKUM2r1Ju5a3J64TH2A5SpKAgh0LpknyqdQ4m6DCV0xJ2HG1xARRwNGPQfi1SLdLWZ1OJz6F4OMBBNiGJA==}
    peerDependencies:
      '@types/react': '*'
      react: ^16.8 || ^17.0 || ^18.0 || ^19.0 || ^19.0.0-rc
    peerDependenciesMeta:
      '@types/react':
        optional: true
    dependencies:
      '@types/react': 18.3.26
      react: 18.3.1
    dev: false

  /@radix-ui/react-direction@1.1.1(@types/react@18.3.26)(react@18.3.1):
    resolution: {integrity: sha512-1UEWRX6jnOA2y4H5WczZ44gOOjTEmlqv1uNW4GAJEO5+bauCBhv8snY65Iw5/VOS/ghKN9gr2KjnLKxrsvoMVw==}
    peerDependencies:
      '@types/react': '*'
      react: ^16.8 || ^17.0 || ^18.0 || ^19.0 || ^19.0.0-rc
    peerDependenciesMeta:
      '@types/react':
        optional: true
    dependencies:
      '@types/react': 18.3.26
      react: 18.3.1
    dev: false

  /@radix-ui/react-dismissable-layer@1.1.11(@types/react-dom@18.3.7)(@types/react@18.3.26)(react-dom@18.3.1)(react@18.3.1):
    resolution: {integrity: sha512-Nqcp+t5cTB8BinFkZgXiMJniQH0PsUt2k51FUhbdfeKvc4ACcG2uQniY/8+h1Yv6Kza4Q7lD7PQV0z0oicE0Mg==}
    peerDependencies:
      '@types/react': '*'
      '@types/react-dom': '*'
      react: ^16.8 || ^17.0 || ^18.0 || ^19.0 || ^19.0.0-rc
      react-dom: ^16.8 || ^17.0 || ^18.0 || ^19.0 || ^19.0.0-rc
    peerDependenciesMeta:
      '@types/react':
        optional: true
      '@types/react-dom':
        optional: true
    dependencies:
      '@radix-ui/primitive': 1.1.3
      '@radix-ui/react-compose-refs': 1.1.2(@types/react@18.3.26)(react@18.3.1)
      '@radix-ui/react-primitive': 2.1.3(@types/react-dom@18.3.7)(@types/react@18.3.26)(react-dom@18.3.1)(react@18.3.1)
      '@radix-ui/react-use-callback-ref': 1.1.1(@types/react@18.3.26)(react@18.3.1)
      '@radix-ui/react-use-escape-keydown': 1.1.1(@types/react@18.3.26)(react@18.3.1)
      '@types/react': 18.3.26
      '@types/react-dom': 18.3.7(@types/react@18.3.26)
      react: 18.3.1
      react-dom: 18.3.1(react@18.3.1)
    dev: false

  /@radix-ui/react-focus-guards@1.1.3(@types/react@18.3.26)(react@18.3.1):
    resolution: {integrity: sha512-0rFg/Rj2Q62NCm62jZw0QX7a3sz6QCQU0LpZdNrJX8byRGaGVTqbrW9jAoIAHyMQqsNpeZ81YgSizOt5WXq0Pw==}
    peerDependencies:
      '@types/react': '*'
      react: ^16.8 || ^17.0 || ^18.0 || ^19.0 || ^19.0.0-rc
    peerDependenciesMeta:
      '@types/react':
        optional: true
    dependencies:
      '@types/react': 18.3.26
      react: 18.3.1
    dev: false

  /@radix-ui/react-focus-scope@1.1.7(@types/react-dom@18.3.7)(@types/react@18.3.26)(react-dom@18.3.1)(react@18.3.1):
    resolution: {integrity: sha512-t2ODlkXBQyn7jkl6TNaw/MtVEVvIGelJDCG41Okq/KwUsJBwQ4XVZsHAVUkK4mBv3ewiAS3PGuUWuY2BoK4ZUw==}
    peerDependencies:
      '@types/react': '*'
      '@types/react-dom': '*'
      react: ^16.8 || ^17.0 || ^18.0 || ^19.0 || ^19.0.0-rc
      react-dom: ^16.8 || ^17.0 || ^18.0 || ^19.0 || ^19.0.0-rc
    peerDependenciesMeta:
      '@types/react':
        optional: true
      '@types/react-dom':
        optional: true
    dependencies:
      '@radix-ui/react-compose-refs': 1.1.2(@types/react@18.3.26)(react@18.3.1)
      '@radix-ui/react-primitive': 2.1.3(@types/react-dom@18.3.7)(@types/react@18.3.26)(react-dom@18.3.1)(react@18.3.1)
      '@radix-ui/react-use-callback-ref': 1.1.1(@types/react@18.3.26)(react@18.3.1)
      '@types/react': 18.3.26
      '@types/react-dom': 18.3.7(@types/react@18.3.26)
      react: 18.3.1
      react-dom: 18.3.1(react@18.3.1)
    dev: false

  /@radix-ui/react-id@1.1.1(@types/react@18.3.26)(react@18.3.1):
    resolution: {integrity: sha512-kGkGegYIdQsOb4XjsfM97rXsiHaBwco+hFI66oO4s9LU+PLAC5oJ7khdOVFxkhsmlbpUqDAvXw11CluXP+jkHg==}
    peerDependencies:
      '@types/react': '*'
      react: ^16.8 || ^17.0 || ^18.0 || ^19.0 || ^19.0.0-rc
    peerDependenciesMeta:
      '@types/react':
        optional: true
    dependencies:
      '@radix-ui/react-use-layout-effect': 1.1.1(@types/react@18.3.26)(react@18.3.1)
      '@types/react': 18.3.26
      react: 18.3.1
    dev: false

  /@radix-ui/react-popper@1.2.8(@types/react-dom@18.3.7)(@types/react@18.3.26)(react-dom@18.3.1)(react@18.3.1):
    resolution: {integrity: sha512-0NJQ4LFFUuWkE7Oxf0htBKS6zLkkjBH+hM1uk7Ng705ReR8m/uelduy1DBo0PyBXPKVnBA6YBlU94MBGXrSBCw==}
    peerDependencies:
      '@types/react': '*'
      '@types/react-dom': '*'
      react: ^16.8 || ^17.0 || ^18.0 || ^19.0 || ^19.0.0-rc
      react-dom: ^16.8 || ^17.0 || ^18.0 || ^19.0 || ^19.0.0-rc
    peerDependenciesMeta:
      '@types/react':
        optional: true
      '@types/react-dom':
        optional: true
    dependencies:
      '@floating-ui/react-dom': 2.1.6(react-dom@18.3.1)(react@18.3.1)
      '@radix-ui/react-arrow': 1.1.7(@types/react-dom@18.3.7)(@types/react@18.3.26)(react-dom@18.3.1)(react@18.3.1)
      '@radix-ui/react-compose-refs': 1.1.2(@types/react@18.3.26)(react@18.3.1)
      '@radix-ui/react-context': 1.1.2(@types/react@18.3.26)(react@18.3.1)
      '@radix-ui/react-primitive': 2.1.3(@types/react-dom@18.3.7)(@types/react@18.3.26)(react-dom@18.3.1)(react@18.3.1)
      '@radix-ui/react-use-callback-ref': 1.1.1(@types/react@18.3.26)(react@18.3.1)
      '@radix-ui/react-use-layout-effect': 1.1.1(@types/react@18.3.26)(react@18.3.1)
      '@radix-ui/react-use-rect': 1.1.1(@types/react@18.3.26)(react@18.3.1)
      '@radix-ui/react-use-size': 1.1.1(@types/react@18.3.26)(react@18.3.1)
      '@radix-ui/rect': 1.1.1
      '@types/react': 18.3.26
      '@types/react-dom': 18.3.7(@types/react@18.3.26)
      react: 18.3.1
      react-dom: 18.3.1(react@18.3.1)
    dev: false

  /@radix-ui/react-portal@1.1.9(@types/react-dom@18.3.7)(@types/react@18.3.26)(react-dom@18.3.1)(react@18.3.1):
    resolution: {integrity: sha512-bpIxvq03if6UNwXZ+HTK71JLh4APvnXntDc6XOX8UVq4XQOVl7lwok0AvIl+b8zgCw3fSaVTZMpAPPagXbKmHQ==}
    peerDependencies:
      '@types/react': '*'
      '@types/react-dom': '*'
      react: ^16.8 || ^17.0 || ^18.0 || ^19.0 || ^19.0.0-rc
      react-dom: ^16.8 || ^17.0 || ^18.0 || ^19.0 || ^19.0.0-rc
    peerDependenciesMeta:
      '@types/react':
        optional: true
      '@types/react-dom':
        optional: true
    dependencies:
      '@radix-ui/react-primitive': 2.1.3(@types/react-dom@18.3.7)(@types/react@18.3.26)(react-dom@18.3.1)(react@18.3.1)
      '@radix-ui/react-use-layout-effect': 1.1.1(@types/react@18.3.26)(react@18.3.1)
      '@types/react': 18.3.26
      '@types/react-dom': 18.3.7(@types/react@18.3.26)
      react: 18.3.1
      react-dom: 18.3.1(react@18.3.1)
    dev: false

  /@radix-ui/react-primitive@2.1.3(@types/react-dom@18.3.7)(@types/react@18.3.26)(react-dom@18.3.1)(react@18.3.1):
    resolution: {integrity: sha512-m9gTwRkhy2lvCPe6QJp4d3G1TYEUHn/FzJUtq9MjH46an1wJU+GdoGC5VLof8RX8Ft/DlpshApkhswDLZzHIcQ==}
    peerDependencies:
      '@types/react': '*'
      '@types/react-dom': '*'
      react: ^16.8 || ^17.0 || ^18.0 || ^19.0 || ^19.0.0-rc
      react-dom: ^16.8 || ^17.0 || ^18.0 || ^19.0 || ^19.0.0-rc
    peerDependenciesMeta:
      '@types/react':
        optional: true
      '@types/react-dom':
        optional: true
    dependencies:
      '@radix-ui/react-slot': 1.2.3(@types/react@18.3.26)(react@18.3.1)
      '@types/react': 18.3.26
      '@types/react-dom': 18.3.7(@types/react@18.3.26)
      react: 18.3.1
      react-dom: 18.3.1(react@18.3.1)
    dev: false

  /@radix-ui/react-select@2.2.6(@types/react-dom@18.3.7)(@types/react@18.3.26)(react-dom@18.3.1)(react@18.3.1):
    resolution: {integrity: sha512-I30RydO+bnn2PQztvo25tswPH+wFBjehVGtmagkU78yMdwTwVf12wnAOF+AeP8S2N8xD+5UPbGhkUfPyvT+mwQ==}
    peerDependencies:
      '@types/react': '*'
      '@types/react-dom': '*'
      react: ^16.8 || ^17.0 || ^18.0 || ^19.0 || ^19.0.0-rc
      react-dom: ^16.8 || ^17.0 || ^18.0 || ^19.0 || ^19.0.0-rc
    peerDependenciesMeta:
      '@types/react':
        optional: true
      '@types/react-dom':
        optional: true
    dependencies:
      '@radix-ui/number': 1.1.1
      '@radix-ui/primitive': 1.1.3
      '@radix-ui/react-collection': 1.1.7(@types/react-dom@18.3.7)(@types/react@18.3.26)(react-dom@18.3.1)(react@18.3.1)
      '@radix-ui/react-compose-refs': 1.1.2(@types/react@18.3.26)(react@18.3.1)
      '@radix-ui/react-context': 1.1.2(@types/react@18.3.26)(react@18.3.1)
      '@radix-ui/react-direction': 1.1.1(@types/react@18.3.26)(react@18.3.1)
      '@radix-ui/react-dismissable-layer': 1.1.11(@types/react-dom@18.3.7)(@types/react@18.3.26)(react-dom@18.3.1)(react@18.3.1)
      '@radix-ui/react-focus-guards': 1.1.3(@types/react@18.3.26)(react@18.3.1)
      '@radix-ui/react-focus-scope': 1.1.7(@types/react-dom@18.3.7)(@types/react@18.3.26)(react-dom@18.3.1)(react@18.3.1)
      '@radix-ui/react-id': 1.1.1(@types/react@18.3.26)(react@18.3.1)
      '@radix-ui/react-popper': 1.2.8(@types/react-dom@18.3.7)(@types/react@18.3.26)(react-dom@18.3.1)(react@18.3.1)
      '@radix-ui/react-portal': 1.1.9(@types/react-dom@18.3.7)(@types/react@18.3.26)(react-dom@18.3.1)(react@18.3.1)
      '@radix-ui/react-primitive': 2.1.3(@types/react-dom@18.3.7)(@types/react@18.3.26)(react-dom@18.3.1)(react@18.3.1)
      '@radix-ui/react-slot': 1.2.3(@types/react@18.3.26)(react@18.3.1)
      '@radix-ui/react-use-callback-ref': 1.1.1(@types/react@18.3.26)(react@18.3.1)
      '@radix-ui/react-use-controllable-state': 1.2.2(@types/react@18.3.26)(react@18.3.1)
      '@radix-ui/react-use-layout-effect': 1.1.1(@types/react@18.3.26)(react@18.3.1)
      '@radix-ui/react-use-previous': 1.1.1(@types/react@18.3.26)(react@18.3.1)
      '@radix-ui/react-visually-hidden': 1.2.3(@types/react-dom@18.3.7)(@types/react@18.3.26)(react-dom@18.3.1)(react@18.3.1)
      '@types/react': 18.3.26
      '@types/react-dom': 18.3.7(@types/react@18.3.26)
      aria-hidden: 1.2.6
      react: 18.3.1
      react-dom: 18.3.1(react@18.3.1)
      react-remove-scroll: 2.7.1(@types/react@18.3.26)(react@18.3.1)
    dev: false

  /@radix-ui/react-slot@1.2.3(@types/react@18.3.26)(react@18.3.1):
    resolution: {integrity: sha512-aeNmHnBxbi2St0au6VBVC7JXFlhLlOnvIIlePNniyUNAClzmtAUEY8/pBiK3iHjufOlwA+c20/8jngo7xcrg8A==}
    peerDependencies:
      '@types/react': '*'
      react: ^16.8 || ^17.0 || ^18.0 || ^19.0 || ^19.0.0-rc
    peerDependenciesMeta:
      '@types/react':
        optional: true
    dependencies:
      '@radix-ui/react-compose-refs': 1.1.2(@types/react@18.3.26)(react@18.3.1)
      '@types/react': 18.3.26
      react: 18.3.1
    dev: false

  /@radix-ui/react-use-callback-ref@1.1.1(@types/react@18.3.26)(react@18.3.1):
    resolution: {integrity: sha512-FkBMwD+qbGQeMu1cOHnuGB6x4yzPjho8ap5WtbEJ26umhgqVXbhekKUQO+hZEL1vU92a3wHwdp0HAcqAUF5iDg==}
    peerDependencies:
      '@types/react': '*'
      react: ^16.8 || ^17.0 || ^18.0 || ^19.0 || ^19.0.0-rc
    peerDependenciesMeta:
      '@types/react':
        optional: true
    dependencies:
      '@types/react': 18.3.26
      react: 18.3.1
    dev: false

  /@radix-ui/react-use-controllable-state@1.2.2(@types/react@18.3.26)(react@18.3.1):
    resolution: {integrity: sha512-BjasUjixPFdS+NKkypcyyN5Pmg83Olst0+c6vGov0diwTEo6mgdqVR6hxcEgFuh4QrAs7Rc+9KuGJ9TVCj0Zzg==}
    peerDependencies:
      '@types/react': '*'
      react: ^16.8 || ^17.0 || ^18.0 || ^19.0 || ^19.0.0-rc
    peerDependenciesMeta:
      '@types/react':
        optional: true
    dependencies:
      '@radix-ui/react-use-effect-event': 0.0.2(@types/react@18.3.26)(react@18.3.1)
      '@radix-ui/react-use-layout-effect': 1.1.1(@types/react@18.3.26)(react@18.3.1)
      '@types/react': 18.3.26
      react: 18.3.1
    dev: false

  /@radix-ui/react-use-effect-event@0.0.2(@types/react@18.3.26)(react@18.3.1):
    resolution: {integrity: sha512-Qp8WbZOBe+blgpuUT+lw2xheLP8q0oatc9UpmiemEICxGvFLYmHm9QowVZGHtJlGbS6A6yJ3iViad/2cVjnOiA==}
    peerDependencies:
      '@types/react': '*'
      react: ^16.8 || ^17.0 || ^18.0 || ^19.0 || ^19.0.0-rc
    peerDependenciesMeta:
      '@types/react':
        optional: true
    dependencies:
      '@radix-ui/react-use-layout-effect': 1.1.1(@types/react@18.3.26)(react@18.3.1)
      '@types/react': 18.3.26
      react: 18.3.1
    dev: false

  /@radix-ui/react-use-escape-keydown@1.1.1(@types/react@18.3.26)(react@18.3.1):
    resolution: {integrity: sha512-Il0+boE7w/XebUHyBjroE+DbByORGR9KKmITzbR7MyQ4akpORYP/ZmbhAr0DG7RmmBqoOnZdy2QlvajJ2QA59g==}
    peerDependencies:
      '@types/react': '*'
      react: ^16.8 || ^17.0 || ^18.0 || ^19.0 || ^19.0.0-rc
    peerDependenciesMeta:
      '@types/react':
        optional: true
    dependencies:
      '@radix-ui/react-use-callback-ref': 1.1.1(@types/react@18.3.26)(react@18.3.1)
      '@types/react': 18.3.26
      react: 18.3.1
    dev: false

  /@radix-ui/react-use-layout-effect@1.1.1(@types/react@18.3.26)(react@18.3.1):
    resolution: {integrity: sha512-RbJRS4UWQFkzHTTwVymMTUv8EqYhOp8dOOviLj2ugtTiXRaRQS7GLGxZTLL1jWhMeoSCf5zmcZkqTl9IiYfXcQ==}
    peerDependencies:
      '@types/react': '*'
      react: ^16.8 || ^17.0 || ^18.0 || ^19.0 || ^19.0.0-rc
    peerDependenciesMeta:
      '@types/react':
        optional: true
    dependencies:
      '@types/react': 18.3.26
      react: 18.3.1
    dev: false

  /@radix-ui/react-use-previous@1.1.1(@types/react@18.3.26)(react@18.3.1):
    resolution: {integrity: sha512-2dHfToCj/pzca2Ck724OZ5L0EVrr3eHRNsG/b3xQJLA2hZpVCS99bLAX+hm1IHXDEnzU6by5z/5MIY794/a8NQ==}
    peerDependencies:
      '@types/react': '*'
      react: ^16.8 || ^17.0 || ^18.0 || ^19.0 || ^19.0.0-rc
    peerDependenciesMeta:
      '@types/react':
        optional: true
    dependencies:
      '@types/react': 18.3.26
      react: 18.3.1
    dev: false

  /@radix-ui/react-use-rect@1.1.1(@types/react@18.3.26)(react@18.3.1):
    resolution: {integrity: sha512-QTYuDesS0VtuHNNvMh+CjlKJ4LJickCMUAqjlE3+j8w+RlRpwyX3apEQKGFzbZGdo7XNG1tXa+bQqIE7HIXT2w==}
    peerDependencies:
      '@types/react': '*'
      react: ^16.8 || ^17.0 || ^18.0 || ^19.0 || ^19.0.0-rc
    peerDependenciesMeta:
      '@types/react':
        optional: true
    dependencies:
      '@radix-ui/rect': 1.1.1
      '@types/react': 18.3.26
      react: 18.3.1
    dev: false

  /@radix-ui/react-use-size@1.1.1(@types/react@18.3.26)(react@18.3.1):
    resolution: {integrity: sha512-ewrXRDTAqAXlkl6t/fkXWNAhFX9I+CkKlw6zjEwk86RSPKwZr3xpBRso655aqYafwtnbpHLj6toFzmd6xdVptQ==}
    peerDependencies:
      '@types/react': '*'
      react: ^16.8 || ^17.0 || ^18.0 || ^19.0 || ^19.0.0-rc
    peerDependenciesMeta:
      '@types/react':
        optional: true
    dependencies:
      '@radix-ui/react-use-layout-effect': 1.1.1(@types/react@18.3.26)(react@18.3.1)
      '@types/react': 18.3.26
      react: 18.3.1
    dev: false

  /@radix-ui/react-visually-hidden@1.2.3(@types/react-dom@18.3.7)(@types/react@18.3.26)(react-dom@18.3.1)(react@18.3.1):
    resolution: {integrity: sha512-pzJq12tEaaIhqjbzpCuv/OypJY/BPavOofm+dbab+MHLajy277+1lLm6JFcGgF5eskJ6mquGirhXY2GD/8u8Ug==}
    peerDependencies:
      '@types/react': '*'
      '@types/react-dom': '*'
      react: ^16.8 || ^17.0 || ^18.0 || ^19.0 || ^19.0.0-rc
      react-dom: ^16.8 || ^17.0 || ^18.0 || ^19.0 || ^19.0.0-rc
    peerDependenciesMeta:
      '@types/react':
        optional: true
      '@types/react-dom':
        optional: true
    dependencies:
      '@radix-ui/react-primitive': 2.1.3(@types/react-dom@18.3.7)(@types/react@18.3.26)(react-dom@18.3.1)(react@18.3.1)
      '@types/react': 18.3.26
      '@types/react-dom': 18.3.7(@types/react@18.3.26)
      react: 18.3.1
      react-dom: 18.3.1(react@18.3.1)
    dev: false

  /@radix-ui/rect@1.1.1:
    resolution: {integrity: sha512-HPwpGIzkl28mWyZqG52jiqDJ12waP11Pa1lGoiyUkIEuMLBP0oeK/C89esbXrxsky5we7dfd8U58nm0SgAWpVw==}
    dev: false

  /@react-aria/focus@3.21.2(react-dom@18.3.1)(react@18.3.1):
    resolution: {integrity: sha512-JWaCR7wJVggj+ldmM/cb/DXFg47CXR55lznJhZBh4XVqJjMKwaOOqpT5vNN7kpC1wUpXicGNuDnJDN1S/+6dhQ==}
    peerDependencies:
      react: ^16.8.0 || ^17.0.0-rc.1 || ^18.0.0 || ^19.0.0-rc.1
      react-dom: ^16.8.0 || ^17.0.0-rc.1 || ^18.0.0 || ^19.0.0-rc.1
    dependencies:
      '@react-aria/interactions': 3.25.6(react-dom@18.3.1)(react@18.3.1)
      '@react-aria/utils': 3.31.0(react-dom@18.3.1)(react@18.3.1)
      '@react-types/shared': 3.32.1(react@18.3.1)
      '@swc/helpers': 0.5.17
      clsx: 2.1.1
      react: 18.3.1
      react-dom: 18.3.1(react@18.3.1)
    dev: false

  /@react-aria/interactions@3.25.6(react-dom@18.3.1)(react@18.3.1):
    resolution: {integrity: sha512-5UgwZmohpixwNMVkMvn9K1ceJe6TzlRlAfuYoQDUuOkk62/JVJNDLAPKIf5YMRc7d2B0rmfgaZLMtbREb0Zvkw==}
    peerDependencies:
      react: ^16.8.0 || ^17.0.0-rc.1 || ^18.0.0 || ^19.0.0-rc.1
      react-dom: ^16.8.0 || ^17.0.0-rc.1 || ^18.0.0 || ^19.0.0-rc.1
    dependencies:
      '@react-aria/ssr': 3.9.10(react@18.3.1)
      '@react-aria/utils': 3.31.0(react-dom@18.3.1)(react@18.3.1)
      '@react-stately/flags': 3.1.2
      '@react-types/shared': 3.32.1(react@18.3.1)
      '@swc/helpers': 0.5.17
      react: 18.3.1
      react-dom: 18.3.1(react@18.3.1)
    dev: false

  /@react-aria/ssr@3.9.10(react@18.3.1):
    resolution: {integrity: sha512-hvTm77Pf+pMBhuBm760Li0BVIO38jv1IBws1xFm1NoL26PU+fe+FMW5+VZWyANR6nYL65joaJKZqOdTQMkO9IQ==}
    engines: {node: '>= 12'}
    peerDependencies:
      react: ^16.8.0 || ^17.0.0-rc.1 || ^18.0.0 || ^19.0.0-rc.1
    dependencies:
      '@swc/helpers': 0.5.17
      react: 18.3.1
    dev: false

  /@react-aria/utils@3.31.0(react-dom@18.3.1)(react@18.3.1):
    resolution: {integrity: sha512-ABOzCsZrWzf78ysswmguJbx3McQUja7yeGj6/vZo4JVsZNlxAN+E9rs381ExBRI0KzVo6iBTeX5De8eMZPJXig==}
    peerDependencies:
      react: ^16.8.0 || ^17.0.0-rc.1 || ^18.0.0 || ^19.0.0-rc.1
      react-dom: ^16.8.0 || ^17.0.0-rc.1 || ^18.0.0 || ^19.0.0-rc.1
    dependencies:
      '@react-aria/ssr': 3.9.10(react@18.3.1)
      '@react-stately/flags': 3.1.2
      '@react-stately/utils': 3.10.8(react@18.3.1)
      '@react-types/shared': 3.32.1(react@18.3.1)
      '@swc/helpers': 0.5.17
      clsx: 2.1.1
      react: 18.3.1
      react-dom: 18.3.1(react@18.3.1)
    dev: false

  /@react-oauth/google@0.12.2(react-dom@18.3.1)(react@18.3.1):
    resolution: {integrity: sha512-d1GVm2uD4E44EJft2RbKtp8Z1fp/gK8Lb6KHgs3pHlM0PxCXGLaq8LLYQYENnN4xPWO1gkL4apBtlPKzpLvZwg==}
    peerDependencies:
      react: '>=16.8.0'
      react-dom: '>=16.8.0'
    dependencies:
      react: 18.3.1
      react-dom: 18.3.1(react@18.3.1)
    dev: false

  /@react-stately/flags@3.1.2:
    resolution: {integrity: sha512-2HjFcZx1MyQXoPqcBGALwWWmgFVUk2TuKVIQxCbRq7fPyWXIl6VHcakCLurdtYC2Iks7zizvz0Idv48MQ38DWg==}
    dependencies:
      '@swc/helpers': 0.5.17
    dev: false

  /@react-stately/utils@3.10.8(react@18.3.1):
    resolution: {integrity: sha512-SN3/h7SzRsusVQjQ4v10LaVsDc81jyyR0DD5HnsQitm/I5WDpaSr2nRHtyloPFU48jlql1XX/S04T2DLQM7Y3g==}
    peerDependencies:
      react: ^16.8.0 || ^17.0.0-rc.1 || ^18.0.0 || ^19.0.0-rc.1
    dependencies:
      '@swc/helpers': 0.5.17
      react: 18.3.1
    dev: false

  /@react-types/shared@3.32.1(react@18.3.1):
    resolution: {integrity: sha512-famxyD5emrGGpFuUlgOP6fVW2h/ZaF405G5KDi3zPHzyjAWys/8W6NAVJtNbkCkhedmvL0xOhvt8feGXyXaw5w==}
    peerDependencies:
      react: ^16.8.0 || ^17.0.0-rc.1 || ^18.0.0 || ^19.0.0-rc.1
    dependencies:
      react: 18.3.1
    dev: false

  /@redocly/ajv@8.17.1:
    resolution: {integrity: sha512-EDtsGZS964mf9zAUXAl9Ew16eYbeyAFWhsPr0fX6oaJxgd8rApYlPBf0joyhnUHz88WxrigyFtTaqqzXNzPgqw==}
    dependencies:
      fast-deep-equal: 3.1.3
      fast-uri: 3.1.0
      json-schema-traverse: 1.0.0
      require-from-string: 2.0.2
    dev: false

  /@redocly/config@0.22.2:
    resolution: {integrity: sha512-roRDai8/zr2S9YfmzUfNhKjOF0NdcOIqF7bhf4MVC5UxpjIysDjyudvlAiVbpPHp3eDRWbdzUgtkK1a7YiDNyQ==}
    dev: false

  /@redocly/openapi-core@1.34.5:
    resolution: {integrity: sha512-0EbE8LRbkogtcCXU7liAyC00n9uNG9hJ+eMyHFdUsy9lB/WGqnEBgwjA9q2cyzAVcdTkQqTBBU1XePNnN3OijA==}
    engines: {node: '>=18.17.0', npm: '>=9.5.0'}
    dependencies:
      '@redocly/ajv': 8.17.1
      '@redocly/config': 0.22.2
      colorette: 1.4.0
      https-proxy-agent: 7.0.6
      js-levenshtein: 1.1.6
      js-yaml: 4.1.1
      minimatch: 5.1.6
      pluralize: 8.0.0
      yaml-ast-parser: 0.0.43
    transitivePeerDependencies:
      - supports-color
    dev: false

  /@rolldown/pluginutils@1.0.0-beta.27:
    resolution: {integrity: sha512-+d0F4MKMCbeVUJwG96uQ4SgAznZNSq93I3V+9NHA4OpvqG8mRCpGdKmK8l/dl02h2CCDHwW2FqilnTyDcAnqjA==}
    dev: true

  /@rollup/rollup-android-arm-eabi@4.52.5:
    resolution: {integrity: sha512-8c1vW4ocv3UOMp9K+gToY5zL2XiiVw3k7f1ksf4yO1FlDFQ1C2u72iACFnSOceJFsWskc2WZNqeRhFRPzv+wtQ==}
    cpu: [arm]
    os: [android]
    requiresBuild: true
    dev: true
    optional: true

  /@rollup/rollup-android-arm64@4.52.5:
    resolution: {integrity: sha512-mQGfsIEFcu21mvqkEKKu2dYmtuSZOBMmAl5CFlPGLY94Vlcm+zWApK7F/eocsNzp8tKmbeBP8yXyAbx0XHsFNA==}
    cpu: [arm64]
    os: [android]
    requiresBuild: true
    dev: true
    optional: true

  /@rollup/rollup-darwin-arm64@4.52.5:
    resolution: {integrity: sha512-takF3CR71mCAGA+v794QUZ0b6ZSrgJkArC+gUiG6LB6TQty9T0Mqh3m2ImRBOxS2IeYBo4lKWIieSvnEk2OQWA==}
    cpu: [arm64]
    os: [darwin]
    requiresBuild: true
    dev: true
    optional: true

  /@rollup/rollup-darwin-x64@4.52.5:
    resolution: {integrity: sha512-W901Pla8Ya95WpxDn//VF9K9u2JbocwV/v75TE0YIHNTbhqUTv9w4VuQ9MaWlNOkkEfFwkdNhXgcLqPSmHy0fA==}
    cpu: [x64]
    os: [darwin]
    requiresBuild: true
    dev: true
    optional: true

  /@rollup/rollup-freebsd-arm64@4.52.5:
    resolution: {integrity: sha512-QofO7i7JycsYOWxe0GFqhLmF6l1TqBswJMvICnRUjqCx8b47MTo46W8AoeQwiokAx3zVryVnxtBMcGcnX12LvA==}
    cpu: [arm64]
    os: [freebsd]
    requiresBuild: true
    dev: true
    optional: true

  /@rollup/rollup-freebsd-x64@4.52.5:
    resolution: {integrity: sha512-jr21b/99ew8ujZubPo9skbrItHEIE50WdV86cdSoRkKtmWa+DDr6fu2c/xyRT0F/WazZpam6kk7IHBerSL7LDQ==}
    cpu: [x64]
    os: [freebsd]
    requiresBuild: true
    dev: true
    optional: true

  /@rollup/rollup-linux-arm-gnueabihf@4.52.5:
    resolution: {integrity: sha512-PsNAbcyv9CcecAUagQefwX8fQn9LQ4nZkpDboBOttmyffnInRy8R8dSg6hxxl2Re5QhHBf6FYIDhIj5v982ATQ==}
    cpu: [arm]
    os: [linux]
    requiresBuild: true
    dev: true
    optional: true

  /@rollup/rollup-linux-arm-musleabihf@4.52.5:
    resolution: {integrity: sha512-Fw4tysRutyQc/wwkmcyoqFtJhh0u31K+Q6jYjeicsGJJ7bbEq8LwPWV/w0cnzOqR2m694/Af6hpFayLJZkG2VQ==}
    cpu: [arm]
    os: [linux]
    requiresBuild: true
    dev: true
    optional: true

  /@rollup/rollup-linux-arm64-gnu@4.52.5:
    resolution: {integrity: sha512-a+3wVnAYdQClOTlyapKmyI6BLPAFYs0JM8HRpgYZQO02rMR09ZcV9LbQB+NL6sljzG38869YqThrRnfPMCDtZg==}
    cpu: [arm64]
    os: [linux]
    requiresBuild: true
    dev: true
    optional: true

  /@rollup/rollup-linux-arm64-musl@4.52.5:
    resolution: {integrity: sha512-AvttBOMwO9Pcuuf7m9PkC1PUIKsfaAJ4AYhy944qeTJgQOqJYJ9oVl2nYgY7Rk0mkbsuOpCAYSs6wLYB2Xiw0Q==}
    cpu: [arm64]
    os: [linux]
    requiresBuild: true
    dev: true
    optional: true

  /@rollup/rollup-linux-loong64-gnu@4.52.5:
    resolution: {integrity: sha512-DkDk8pmXQV2wVrF6oq5tONK6UHLz/XcEVow4JTTerdeV1uqPeHxwcg7aFsfnSm9L+OO8WJsWotKM2JJPMWrQtA==}
    cpu: [loong64]
    os: [linux]
    requiresBuild: true
    dev: true
    optional: true

  /@rollup/rollup-linux-ppc64-gnu@4.52.5:
    resolution: {integrity: sha512-W/b9ZN/U9+hPQVvlGwjzi+Wy4xdoH2I8EjaCkMvzpI7wJUs8sWJ03Rq96jRnHkSrcHTpQe8h5Tg3ZzUPGauvAw==}
    cpu: [ppc64]
    os: [linux]
    requiresBuild: true
    dev: true
    optional: true

  /@rollup/rollup-linux-riscv64-gnu@4.52.5:
    resolution: {integrity: sha512-sjQLr9BW7R/ZiXnQiWPkErNfLMkkWIoCz7YMn27HldKsADEKa5WYdobaa1hmN6slu9oWQbB6/jFpJ+P2IkVrmw==}
    cpu: [riscv64]
    os: [linux]
    requiresBuild: true
    dev: true
    optional: true

  /@rollup/rollup-linux-riscv64-musl@4.52.5:
    resolution: {integrity: sha512-hq3jU/kGyjXWTvAh2awn8oHroCbrPm8JqM7RUpKjalIRWWXE01CQOf/tUNWNHjmbMHg/hmNCwc/Pz3k1T/j/Lg==}
    cpu: [riscv64]
    os: [linux]
    requiresBuild: true
    dev: true
    optional: true

  /@rollup/rollup-linux-s390x-gnu@4.52.5:
    resolution: {integrity: sha512-gn8kHOrku8D4NGHMK1Y7NA7INQTRdVOntt1OCYypZPRt6skGbddska44K8iocdpxHTMMNui5oH4elPH4QOLrFQ==}
    cpu: [s390x]
    os: [linux]
    requiresBuild: true
    dev: true
    optional: true

  /@rollup/rollup-linux-x64-gnu@4.52.5:
    resolution: {integrity: sha512-hXGLYpdhiNElzN770+H2nlx+jRog8TyynpTVzdlc6bndktjKWyZyiCsuDAlpd+j+W+WNqfcyAWz9HxxIGfZm1Q==}
    cpu: [x64]
    os: [linux]
    requiresBuild: true
    dev: true
    optional: true

  /@rollup/rollup-linux-x64-musl@4.52.5:
    resolution: {integrity: sha512-arCGIcuNKjBoKAXD+y7XomR9gY6Mw7HnFBv5Rw7wQRvwYLR7gBAgV7Mb2QTyjXfTveBNFAtPt46/36vV9STLNg==}
    cpu: [x64]
    os: [linux]
    requiresBuild: true
    dev: true
    optional: true

  /@rollup/rollup-openharmony-arm64@4.52.5:
    resolution: {integrity: sha512-QoFqB6+/9Rly/RiPjaomPLmR/13cgkIGfA40LHly9zcH1S0bN2HVFYk3a1eAyHQyjs3ZJYlXvIGtcCs5tko9Cw==}
    cpu: [arm64]
    os: [openharmony]
    requiresBuild: true
    dev: true
    optional: true

  /@rollup/rollup-win32-arm64-msvc@4.52.5:
    resolution: {integrity: sha512-w0cDWVR6MlTstla1cIfOGyl8+qb93FlAVutcor14Gf5Md5ap5ySfQ7R9S/NjNaMLSFdUnKGEasmVnu3lCMqB7w==}
    cpu: [arm64]
    os: [win32]
    requiresBuild: true
    dev: true
    optional: true

  /@rollup/rollup-win32-ia32-msvc@4.52.5:
    resolution: {integrity: sha512-Aufdpzp7DpOTULJCuvzqcItSGDH73pF3ko/f+ckJhxQyHtp67rHw3HMNxoIdDMUITJESNE6a8uh4Lo4SLouOUg==}
    cpu: [ia32]
    os: [win32]
    requiresBuild: true
    dev: true
    optional: true

  /@rollup/rollup-win32-x64-gnu@4.52.5:
    resolution: {integrity: sha512-UGBUGPFp1vkj6p8wCRraqNhqwX/4kNQPS57BCFc8wYh0g94iVIW33wJtQAx3G7vrjjNtRaxiMUylM0ktp/TRSQ==}
    cpu: [x64]
    os: [win32]
    requiresBuild: true
    dev: true
    optional: true

  /@rollup/rollup-win32-x64-msvc@4.52.5:
    resolution: {integrity: sha512-TAcgQh2sSkykPRWLrdyy2AiceMckNf5loITqXxFI5VuQjS5tSuw3WlwdN8qv8vzjLAUTvYaH/mVjSFpbkFbpTg==}
    cpu: [x64]
    os: [win32]
    requiresBuild: true
    dev: true
    optional: true

  /@sentry-internal/browser-utils@10.22.0:
    resolution: {integrity: sha512-BpJoLZEyJr7ORzkCrIjxRTnFWwO1mJNICVh3B9g5d9245niGT4OJvRozmLz89WgJkZFHWu84ls6Xfq5b/3tGFQ==}
    engines: {node: '>=18'}
    dependencies:
      '@sentry/core': 10.22.0
    dev: false

  /@sentry-internal/feedback@10.22.0:
    resolution: {integrity: sha512-zXySOin/gGHPV+yKaHqjN9YZ7psEJwzLn8PzCLeo+4REzF1eQwbYZIgOxJFD32z8s3nZiABSWFM/n1CvVfMEsQ==}
    engines: {node: '>=18'}
    dependencies:
      '@sentry/core': 10.22.0
    dev: false

  /@sentry-internal/replay-canvas@10.22.0:
    resolution: {integrity: sha512-DE4JNUskJg+O+wFq42W5gAa/99aD5k7TfGOwABxvnzFv8vkKA7pqXwPbFFPzypdKIkln+df7RmbnDwQRNg6/lA==}
    engines: {node: '>=18'}
    dependencies:
      '@sentry-internal/replay': 10.22.0
      '@sentry/core': 10.22.0
    dev: false

  /@sentry-internal/replay@10.22.0:
    resolution: {integrity: sha512-JNE4kHAQSG4/V+J+Zog3vKBWgOe9H33ol/MEU1RuLM/4I+uLf4mTetwnS9ilpnnW/Z/gQYfA+R3CiMrZtqTivw==}
    engines: {node: '>=18'}
    dependencies:
      '@sentry-internal/browser-utils': 10.22.0
      '@sentry/core': 10.22.0
    dev: false

  /@sentry-internal/tracing@7.120.4:
    resolution: {integrity: sha512-Fz5+4XCg3akeoFK+K7g+d7HqGMjmnLoY2eJlpONJmaeT9pXY7yfUyXKZMmMajdE2LxxKJgQ2YKvSCaGVamTjHw==}
    engines: {node: '>=8'}
    dependencies:
      '@sentry/core': 7.120.4
      '@sentry/types': 7.120.4
      '@sentry/utils': 7.120.4
    dev: false

  /@sentry/babel-plugin-component-annotate@4.6.0:
    resolution: {integrity: sha512-3soTX50JPQQ51FSbb4qvNBf4z/yP7jTdn43vMTp9E4IxvJ9HKJR7OEuKkCMszrZmWsVABXl02msqO7QisePdiQ==}
    engines: {node: '>= 14'}
    dev: false

  /@sentry/browser@10.22.0:
    resolution: {integrity: sha512-wD2XqN+yeBpQFfdPo6+wlKDMyyuDctVGzZWE4qTPntICKQuwMdAfeq5Ma89ad0Dw+bzG9UijGeyuJQlswF87Mw==}
    engines: {node: '>=18'}
    dependencies:
      '@sentry-internal/browser-utils': 10.22.0
      '@sentry-internal/feedback': 10.22.0
      '@sentry-internal/replay': 10.22.0
      '@sentry-internal/replay-canvas': 10.22.0
      '@sentry/core': 10.22.0
    dev: false

  /@sentry/bundler-plugin-core@4.6.0:
    resolution: {integrity: sha512-Fub2XQqrS258jjS8qAxLLU1k1h5UCNJ76i8m4qZJJdogWWaF8t00KnnTyp9TEDJzrVD64tRXS8+HHENxmeUo3g==}
    engines: {node: '>= 14'}
    dependencies:
      '@babel/core': 7.28.5
      '@sentry/babel-plugin-component-annotate': 4.6.0
      '@sentry/cli': 2.57.0
      dotenv: 16.6.1
      find-up: 5.0.0
      glob: 9.3.5
      magic-string: 0.30.8
      unplugin: 1.0.1
    transitivePeerDependencies:
      - encoding
      - supports-color
    dev: false

  /@sentry/cli-darwin@2.57.0:
    resolution: {integrity: sha512-v1wYQU3BcCO+Z3OVxxO+EnaW4oQhuOza6CXeYZ0z5ftza9r0QQBLz3bcZKTVta86xraNm0z8GDlREwinyddOxQ==}
    engines: {node: '>=10'}
    os: [darwin]
    requiresBuild: true
    dev: false
    optional: true

  /@sentry/cli-linux-arm64@2.57.0:
    resolution: {integrity: sha512-Kh1jTsMV5Fy/RvB381N/woXe1qclRMqsG6kM3Gq6m6afEF/+k3PyQdNW3HXAola6d63EptokLtxPG2xjWQ+w9Q==}
    engines: {node: '>=10'}
    cpu: [arm64]
    os: [linux, freebsd, android]
    requiresBuild: true
    dev: false
    optional: true

  /@sentry/cli-linux-arm@2.57.0:
    resolution: {integrity: sha512-uNHB8xyygqfMd1/6tFzl9NUkuVefg7jdZtM/vVCQVaF/rJLWZ++Wms+LLhYyKXKN8yd7J9wy7kTEl4Qu4jWbGQ==}
    engines: {node: '>=10'}
    cpu: [arm]
    os: [linux, freebsd, android]
    requiresBuild: true
    dev: false
    optional: true

  /@sentry/cli-linux-i686@2.57.0:
    resolution: {integrity: sha512-EYXghoK/tKd0zqz+KD/ewXXE3u1HLCwG89krweveytBy/qw7M5z58eFvw+iGb1Vnbl1f/fRD0G4E0AbEsPfmpg==}
    engines: {node: '>=10'}
    cpu: [x86, ia32]
    os: [linux, freebsd, android]
    requiresBuild: true
    dev: false
    optional: true

  /@sentry/cli-linux-x64@2.57.0:
    resolution: {integrity: sha512-CyZrP/ssHmAPLSzfd4ydy7icDnwmDD6o3QjhkWwVFmCd+9slSBMQxpIqpamZmrWE6X4R+xBRbSUjmdoJoZ5yMw==}
    engines: {node: '>=10'}
    cpu: [x64]
    os: [linux, freebsd, android]
    requiresBuild: true
    dev: false
    optional: true

  /@sentry/cli-win32-arm64@2.57.0:
    resolution: {integrity: sha512-wji/GGE4Lh5I/dNCsuVbg6fRvttvZRG6db1yPW1BSvQRh8DdnVy1CVp+HMqSq0SRy/S4z60j2u+m4yXMoCL+5g==}
    engines: {node: '>=10'}
    cpu: [arm64]
    os: [win32]
    requiresBuild: true
    dev: false
    optional: true

  /@sentry/cli-win32-i686@2.57.0:
    resolution: {integrity: sha512-hWvzyD7bTPh3b55qvJ1Okg3Wbl0Km8xcL6KvS7gfBl6uss+I6RldmQTP0gJKdHSdf/QlJN1FK0b7bLnCB3wHsg==}
    engines: {node: '>=10'}
    cpu: [x86, ia32]
    os: [win32]
    requiresBuild: true
    dev: false
    optional: true

  /@sentry/cli-win32-x64@2.57.0:
    resolution: {integrity: sha512-QWYV/Y0sbpDSTyA4XQBOTaid4a6H2Iwa1Z8UI+qNxFlk0ADSEgIqo2NrRHDU8iRnghTkecQNX1NTt/7mXN3f/A==}
    engines: {node: '>=10'}
    cpu: [x64]
    os: [win32]
    requiresBuild: true
    dev: false
    optional: true

  /@sentry/cli@2.57.0:
    resolution: {integrity: sha512-oC4HPrVIX06GvUTgK0i+WbNgIA9Zl5YEcwf9N4eWFJJmjonr2j4SML9Hn2yNENbUWDgwepy4MLod3P8rM4bk/w==}
    engines: {node: '>= 10'}
    hasBin: true
    requiresBuild: true
    dependencies:
      https-proxy-agent: 5.0.1
      node-fetch: 2.7.0
      progress: 2.0.3
      proxy-from-env: 1.1.0
      which: 2.0.2
    optionalDependencies:
      '@sentry/cli-darwin': 2.57.0
      '@sentry/cli-linux-arm': 2.57.0
      '@sentry/cli-linux-arm64': 2.57.0
      '@sentry/cli-linux-i686': 2.57.0
      '@sentry/cli-linux-x64': 2.57.0
      '@sentry/cli-win32-arm64': 2.57.0
      '@sentry/cli-win32-i686': 2.57.0
      '@sentry/cli-win32-x64': 2.57.0
    transitivePeerDependencies:
      - encoding
      - supports-color
    dev: false

  /@sentry/core@10.22.0:
    resolution: {integrity: sha512-V1oeHbrOKzxadsCmgtPku3v3Emo/Bpb3VSuKmlLrQefiHX98MWtjJ3XDGfduzD5/dCdh0r/OOLwjcmrO/PZ2aw==}
    engines: {node: '>=18'}
    dev: false

  /@sentry/core@7.120.4:
    resolution: {integrity: sha512-TXu3Q5kKiq8db9OXGkWyXUbIxMMuttB5vJ031yolOl5T/B69JRyAoKuojLBjRv1XX583gS1rSSoX8YXX7ATFGA==}
    engines: {node: '>=8'}
    dependencies:
      '@sentry/types': 7.120.4
      '@sentry/utils': 7.120.4
    dev: false

  /@sentry/react@10.22.0(react@18.3.1):
    resolution: {integrity: sha512-XByOjtW30LMNibmCPJF5LNYFmETNOUmWByECADox8GYV4BEX18WGXl4K1fpPDTSk+y4vUCHbltHa4GkyTRwG8Q==}
    engines: {node: '>=18'}
    peerDependencies:
      react: ^16.14.0 || 17.x || 18.x || 19.x
    dependencies:
      '@sentry/browser': 10.22.0
      '@sentry/core': 10.22.0
      hoist-non-react-statics: 3.3.2
      react: 18.3.1
    dev: false

  /@sentry/tracing@7.120.4:
    resolution: {integrity: sha512-cAtpLh23qW3hoqZJ6c36EvFki5NhFWUSK71ALHefqDXEocMlfDc9I+IGn3B/ola2D2TDEDamCy3x32vctKqOag==}
    engines: {node: '>=8'}
    dependencies:
      '@sentry-internal/tracing': 7.120.4
    dev: false

  /@sentry/types@7.120.4:
    resolution: {integrity: sha512-cUq2hSSe6/qrU6oZsEP4InMI5VVdD86aypE+ENrQ6eZEVLTCYm1w6XhW1NvIu3UuWh7gZec4a9J7AFpYxki88Q==}
    engines: {node: '>=8'}
    dev: false

  /@sentry/utils@7.120.4:
    resolution: {integrity: sha512-zCKpyDIWKHwtervNK2ZlaK8mMV7gVUijAgFeJStH+CU/imcdquizV3pFLlSQYRswG+Lbyd6CT/LGRh3IbtkCFw==}
    engines: {node: '>=8'}
    dependencies:
      '@sentry/types': 7.120.4
    dev: false

  /@sentry/vite-plugin@4.6.0:
    resolution: {integrity: sha512-fMR2d+EHwbzBa0S1fp45SNUTProxmyFBp+DeBWWQOSP9IU6AH6ea2rqrpMAnp/skkcdW4z4LSRrOEpMZ5rWXLw==}
    engines: {node: '>= 14'}
    dependencies:
      '@sentry/bundler-plugin-core': 4.6.0
      unplugin: 1.0.1
    transitivePeerDependencies:
      - encoding
      - supports-color
    dev: false

  /@swc/helpers@0.5.17:
    resolution: {integrity: sha512-5IKx/Y13RsYd+sauPb2x+U/xZikHjolzfuDgTAl/Tdf3Q8rslRvC19NKDLgAJQ6wsqADk10ntlv08nPFw/gO/A==}
    dependencies:
      tslib: 2.8.1
    dev: false

  /@tailwindcss/forms@0.5.10(tailwindcss@3.4.18):
    resolution: {integrity: sha512-utI1ONF6uf/pPNO68kmN1b8rEwNXv3czukalo8VtJH8ksIkZXr3Q3VYudZLkCsDd4Wku120uF02hYK25XGPorw==}
    peerDependencies:
      tailwindcss: '>=3.0.0 || >= 3.0.0-alpha.1 || >= 4.0.0-alpha.20 || >= 4.0.0-beta.1'
    dependencies:
      mini-svg-data-uri: 1.4.4
      tailwindcss: 3.4.18
    dev: true

  /@tailwindcss/typography@0.5.19(tailwindcss@3.4.18):
    resolution: {integrity: sha512-w31dd8HOx3k9vPtcQh5QHP9GwKcgbMp87j58qi6xgiBnFFtKEAgCWnDw4qUT8aHwkCp8bKvb/KGKWWHedP0AAg==}
    peerDependencies:
      tailwindcss: '>=3.0.0 || insiders || >=4.0.0-alpha.20 || >=4.0.0-beta.1'
    dependencies:
      postcss-selector-parser: 6.0.10
      tailwindcss: 3.4.18
    dev: false

  /@tanstack/react-virtual@3.13.12(react-dom@18.3.1)(react@18.3.1):
    resolution: {integrity: sha512-Gd13QdxPSukP8ZrkbgS2RwoZseTTbQPLnQEn7HY/rqtM+8Zt95f7xKC7N0EsKs7aoz0WzZ+fditZux+F8EzYxA==}
    peerDependencies:
      react: ^16.8.0 || ^17.0.0 || ^18.0.0 || ^19.0.0
      react-dom: ^16.8.0 || ^17.0.0 || ^18.0.0 || ^19.0.0
    dependencies:
      '@tanstack/virtual-core': 3.13.12
      react: 18.3.1
      react-dom: 18.3.1(react@18.3.1)
    dev: false

  /@tanstack/virtual-core@3.13.12:
    resolution: {integrity: sha512-1YBOJfRHV4sXUmWsFSf5rQor4Ss82G8dQWLRbnk3GA4jeP8hQt1hxXh0tmflpC0dz3VgEv/1+qwPyLeWkQuPFA==}
    dev: false

  /@tybys/wasm-util@0.10.1:
    resolution: {integrity: sha512-9tTaPJLSiejZKx+Bmog4uSubteqTvFrVrURwkmHixBo0G4seD0zUxp98E1DzUBJxLQ3NPwXrGKDiVjwx/DpPsg==}
    requiresBuild: true
    dependencies:
      tslib: 2.8.1
    dev: true
    optional: true

  /@types/babel__core@7.20.5:
    resolution: {integrity: sha512-qoQprZvz5wQFJwMDqeseRXWv3rqMvhgpbXFfVyWhbx9X47POIA6i/+dXefEmZKoAgOaTdaIgNSMqMIU61yRyzA==}
    dependencies:
      '@babel/parser': 7.28.5
      '@babel/types': 7.28.5
      '@types/babel__generator': 7.27.0
      '@types/babel__template': 7.4.4
      '@types/babel__traverse': 7.28.0
    dev: true

  /@types/babel__generator@7.27.0:
    resolution: {integrity: sha512-ufFd2Xi92OAVPYsy+P4n7/U7e68fex0+Ee8gSG9KX7eo084CWiQ4sdxktvdl0bOPupXtVJPY19zk6EwWqUQ8lg==}
    dependencies:
      '@babel/types': 7.28.5
    dev: true

  /@types/babel__template@7.4.4:
    resolution: {integrity: sha512-h/NUaSyG5EyxBIp8YRxo4RMe2/qQgvyowRwVMzhYhBCONbW8PUsg4lkFMrhgZhUe5z3L3MiLDuvyJ/CaPa2A8A==}
    dependencies:
      '@babel/parser': 7.28.5
      '@babel/types': 7.28.5
    dev: true

  /@types/babel__traverse@7.28.0:
    resolution: {integrity: sha512-8PvcXf70gTDZBgt9ptxJ8elBeBjcLOAcOtoO/mPJjtji1+CdGbHgm77om1GrsPxsiE+uXIpNSK64UYaIwQXd4Q==}
    dependencies:
      '@babel/types': 7.28.5
    dev: true

  /@types/d3-array@3.2.2:
    resolution: {integrity: sha512-hOLWVbm7uRza0BYXpIIW5pxfrKe0W+D5lrFiAEYR+pb6w3N2SwSMaJbXdUfSEv+dT4MfHBLtn5js0LAWaO6otw==}
    dev: false

  /@types/d3-color@3.1.3:
    resolution: {integrity: sha512-iO90scth9WAbmgv7ogoq57O9YpKmFBbmoEoCHDB2xMBY0+/KVrqAaCDyCE16dUspeOvIxFFRI+0sEtqDqy2b4A==}
    dev: false

  /@types/d3-ease@3.0.2:
    resolution: {integrity: sha512-NcV1JjO5oDzoK26oMzbILE6HW7uVXOHLQvHshBUW4UMdZGfiY6v5BeQwh9a9tCzv+CeefZQHJt5SRgK154RtiA==}
    dev: false

  /@types/d3-interpolate@3.0.4:
    resolution: {integrity: sha512-mgLPETlrpVV1YRJIglr4Ez47g7Yxjl1lj7YKsiMCb27VJH9W8NVM6Bb9d8kkpG/uAQS5AmbA48q2IAolKKo1MA==}
    dependencies:
      '@types/d3-color': 3.1.3
    dev: false

  /@types/d3-path@3.1.1:
    resolution: {integrity: sha512-VMZBYyQvbGmWyWVea0EHs/BwLgxc+MKi1zLDCONksozI4YJMcTt8ZEuIR4Sb1MMTE8MMW49v0IwI5+b7RmfWlg==}
    dev: false

  /@types/d3-scale@4.0.9:
    resolution: {integrity: sha512-dLmtwB8zkAeO/juAMfnV+sItKjlsw2lKdZVVy6LRr0cBmegxSABiLEpGVmSJJ8O08i4+sGR6qQtb6WtuwJdvVw==}
    dependencies:
      '@types/d3-time': 3.0.4
    dev: false

  /@types/d3-shape@3.1.7:
    resolution: {integrity: sha512-VLvUQ33C+3J+8p+Daf+nYSOsjB4GXp19/S/aGo60m9h1v6XaxjiT82lKVWJCfzhtuZ3yD7i/TPeC/fuKLLOSmg==}
    dependencies:
      '@types/d3-path': 3.1.1
    dev: false

  /@types/d3-time@3.0.4:
    resolution: {integrity: sha512-yuzZug1nkAAaBlBBikKZTgzCeA+k1uy4ZFwWANOfKw5z5LRhV0gNA7gNkKm7HoK+HRN0wX3EkxGk0fpbWhmB7g==}
    dev: false

  /@types/d3-timer@3.0.2:
    resolution: {integrity: sha512-Ps3T8E8dZDam6fUyNiMkekK3XUsaUEik+idO9/YjPtfj2qruF8tFBXS7XhtE4iIXBLxhmLjP3SXpLhVf21I9Lw==}
    dev: false

  /@types/debug@4.1.12:
    resolution: {integrity: sha512-vIChWdVG3LG1SMxEvI/AK+FWJthlrqlTu7fbrlywTkkaONwk/UAGaULXRlf8vkzFBLVm0zkMdCquhL5aOjhXPQ==}
    dependencies:
      '@types/ms': 2.1.0
    dev: false

  /@types/estree-jsx@1.0.5:
    resolution: {integrity: sha512-52CcUVNFyfb1A2ALocQw/Dd1BQFNmSdkuC3BkZ6iqhdMfQz7JWOFRuJFloOzjk+6WijU56m9oKXFAXc7o3Towg==}
    dependencies:
      '@types/estree': 1.0.8
    dev: false

  /@types/estree@1.0.8:
    resolution: {integrity: sha512-dWHzHa2WqEXI/O1E9OjrocMTKJl2mSrEolh1Iomrv6U+JuNwaHXsXx9bLu5gG7BUWFIN0skIQJQ/L1rIex4X6w==}

  /@types/hast@3.0.4:
    resolution: {integrity: sha512-WPs+bbQw5aCj+x6laNGWLH3wviHtoCv/P3+otBhbOhJgG8qtpdAMlTCxLtsTWA7LH1Oh/bFCHsBn0TPS5m30EQ==}
    dependencies:
      '@types/unist': 3.0.3
    dev: false

  /@types/json-schema@7.0.15:
    resolution: {integrity: sha512-5+fP8P8MFNC+AyZCDxrB2pkZFPGzqQWUzpSeuuVLvm8VMcorNYavBqoFcxK8bQz4Qsbn4oUEEem4wDLfcysGHA==}

  /@types/mdast@4.0.4:
    resolution: {integrity: sha512-kGaNbPh1k7AFzgpud/gMdvIm5xuECykRR+JnWKQno9TAXVa6WIVCGTPvYGekIDL4uwCZQSYbUxNBSb1aUo79oA==}
    dependencies:
      '@types/unist': 3.0.3
    dev: false

  /@types/minimatch@3.0.5:
    resolution: {integrity: sha512-Klz949h02Gz2uZCMGwDUSDS1YBlTdDDgbWHi+81l29tQALUtvz4rAYi5uoVhE5Lagoq6DeqAUlbrHvW/mXDgdQ==}
    dev: true

  /@types/ms@2.1.0:
    resolution: {integrity: sha512-GsCCIZDE/p3i96vtEqx+7dBUGXrc7zeSK3wwPHIaRThS+9OhWIXRqzs4d6k1SVU8g91DrNRWxWUGhp5KXQb2VA==}
    dev: false

  /@types/node@24.9.2:
    resolution: {integrity: sha512-uWN8YqxXxqFMX2RqGOrumsKeti4LlmIMIyV0lgut4jx7KQBcBiW6vkDtIBvHnHIquwNfJhk8v2OtmO8zXWHfPA==}
    dependencies:
      undici-types: 7.16.0
    dev: true

  /@types/prop-types@15.7.15:
    resolution: {integrity: sha512-F6bEyamV9jKGAFBEmlQnesRPGOQqS2+Uwi0Em15xenOxHaf2hv6L8YCVn3rPdPJOiJfPiCnLIRyvwVaqMY3MIw==}

  /@types/react-dom@18.3.7(@types/react@18.3.26):
    resolution: {integrity: sha512-MEe3UeoENYVFXzoXEWsvcpg6ZvlrFNlOQ7EOsvhI3CfAXwzPfO8Qwuxd40nepsYKqyyVQnTdEfv68q91yLcKrQ==}
    peerDependencies:
      '@types/react': ^18.0.0
    dependencies:
      '@types/react': 18.3.26

  /@types/react@18.3.26:
    resolution: {integrity: sha512-RFA/bURkcKzx/X9oumPG9Vp3D3JUgus/d0b67KB0t5S/raciymilkOa66olh78MUI92QLbEJevO7rvqU/kjwKA==}
    dependencies:
      '@types/prop-types': 15.7.15
      csstype: 3.1.3

  /@types/stylis@4.2.5:
    resolution: {integrity: sha512-1Xve+NMN7FWjY14vLoY5tL3BVEQ/n42YLwaqJIPYhotZ9uBHt87VceMwWQpzmdEt2TNXIorIFG+YeCUUW7RInw==}
    dev: false

  /@types/symlink-or-copy@1.2.2:
    resolution: {integrity: sha512-MQ1AnmTLOncwEf9IVU+B2e4Hchrku5N67NkgcAHW0p3sdzPe0FNMANxEm6OJUzPniEQGkeT3OROLlCwZJLWFZA==}
    dev: true

  /@types/trusted-types@2.0.7:
    resolution: {integrity: sha512-ScaPdn1dQczgbl0QFTeTOmVHFULt394XJgOQNoyVhZ6r2vLnMLJfBPd53SB52T/3G36VI1/g2MZaX0cwDuXsfw==}
    requiresBuild: true
    dev: false
    optional: true

  /@types/unist@2.0.11:
    resolution: {integrity: sha512-CmBKiL6NNo/OqgmMn95Fk9Whlp2mtvIv+KNpQKN2F4SjvrEesubTRWGYSg+BnWZOnlCaSTU1sMpsBOzgbYhnsA==}
    dev: false

  /@types/unist@3.0.3:
    resolution: {integrity: sha512-ko/gIFJRv177XgZsZcBwnqJN5x/Gien8qNOn0D5bQU/zAzVf9Zt3BlcUiLqhV9y4ARk0GbT3tnUiPNgnTXzc/Q==}
    dev: false

  /@typescript-eslint/eslint-plugin@8.46.2(@typescript-eslint/parser@8.46.2)(eslint@9.38.0)(typescript@5.6.3):
    resolution: {integrity: sha512-ZGBMToy857/NIPaaCucIUQgqueOiq7HeAKkhlvqVV4lm089zUFW6ikRySx2v+cAhKeUCPuWVHeimyk6Dw1iY3w==}
    engines: {node: ^18.18.0 || ^20.9.0 || >=21.1.0}
    peerDependencies:
      '@typescript-eslint/parser': ^8.46.2
      eslint: ^8.57.0 || ^9.0.0
      typescript: '>=4.8.4 <6.0.0'
    dependencies:
      '@eslint-community/regexpp': 4.12.2
      '@typescript-eslint/parser': 8.46.2(eslint@9.38.0)(typescript@5.6.3)
      '@typescript-eslint/scope-manager': 8.46.2
      '@typescript-eslint/type-utils': 8.46.2(eslint@9.38.0)(typescript@5.6.3)
      '@typescript-eslint/utils': 8.46.2(eslint@9.38.0)(typescript@5.6.3)
      '@typescript-eslint/visitor-keys': 8.46.2
      eslint: 9.38.0
      graphemer: 1.4.0
      ignore: 7.0.5
      natural-compare: 1.4.0
      ts-api-utils: 2.1.0(typescript@5.6.3)
      typescript: 5.6.3
    transitivePeerDependencies:
      - supports-color
    dev: true

  /@typescript-eslint/parser@8.46.2(eslint@9.38.0)(typescript@5.6.3):
    resolution: {integrity: sha512-BnOroVl1SgrPLywqxyqdJ4l3S2MsKVLDVxZvjI1Eoe8ev2r3kGDo+PcMihNmDE+6/KjkTubSJnmqGZZjQSBq/g==}
    engines: {node: ^18.18.0 || ^20.9.0 || >=21.1.0}
    peerDependencies:
      eslint: ^8.57.0 || ^9.0.0
      typescript: '>=4.8.4 <6.0.0'
    dependencies:
      '@typescript-eslint/scope-manager': 8.46.2
      '@typescript-eslint/types': 8.46.2
      '@typescript-eslint/typescript-estree': 8.46.2(typescript@5.6.3)
      '@typescript-eslint/visitor-keys': 8.46.2
      debug: 4.4.3
      eslint: 9.38.0
      typescript: 5.6.3
    transitivePeerDependencies:
      - supports-color
    dev: true

  /@typescript-eslint/project-service@8.46.2(typescript@5.6.3):
    resolution: {integrity: sha512-PULOLZ9iqwI7hXcmL4fVfIsBi6AN9YxRc0frbvmg8f+4hQAjQ5GYNKK0DIArNo+rOKmR/iBYwkpBmnIwin4wBg==}
    engines: {node: ^18.18.0 || ^20.9.0 || >=21.1.0}
    peerDependencies:
      typescript: '>=4.8.4 <6.0.0'
    dependencies:
      '@typescript-eslint/tsconfig-utils': 8.46.2(typescript@5.6.3)
      '@typescript-eslint/types': 8.46.2
      debug: 4.4.3
      typescript: 5.6.3
    transitivePeerDependencies:
      - supports-color
    dev: true

  /@typescript-eslint/scope-manager@8.46.2:
    resolution: {integrity: sha512-LF4b/NmGvdWEHD2H4MsHD8ny6JpiVNDzrSZr3CsckEgCbAGZbYM4Cqxvi9L+WqDMT+51Ozy7lt2M+d0JLEuBqA==}
    engines: {node: ^18.18.0 || ^20.9.0 || >=21.1.0}
    dependencies:
      '@typescript-eslint/types': 8.46.2
      '@typescript-eslint/visitor-keys': 8.46.2
    dev: true

  /@typescript-eslint/tsconfig-utils@8.46.2(typescript@5.6.3):
    resolution: {integrity: sha512-a7QH6fw4S57+F5y2FIxxSDyi5M4UfGF+Jl1bCGd7+L4KsaUY80GsiF/t0UoRFDHAguKlBaACWJRmdrc6Xfkkag==}
    engines: {node: ^18.18.0 || ^20.9.0 || >=21.1.0}
    peerDependencies:
      typescript: '>=4.8.4 <6.0.0'
    dependencies:
      typescript: 5.6.3
    dev: true

  /@typescript-eslint/type-utils@8.46.2(eslint@9.38.0)(typescript@5.6.3):
    resolution: {integrity: sha512-HbPM4LbaAAt/DjxXaG9yiS9brOOz6fabal4uvUmaUYe6l3K1phQDMQKBRUrr06BQkxkvIZVVHttqiybM9nJsLA==}
    engines: {node: ^18.18.0 || ^20.9.0 || >=21.1.0}
    peerDependencies:
      eslint: ^8.57.0 || ^9.0.0
      typescript: '>=4.8.4 <6.0.0'
    dependencies:
      '@typescript-eslint/types': 8.46.2
      '@typescript-eslint/typescript-estree': 8.46.2(typescript@5.6.3)
      '@typescript-eslint/utils': 8.46.2(eslint@9.38.0)(typescript@5.6.3)
      debug: 4.4.3
      eslint: 9.38.0
      ts-api-utils: 2.1.0(typescript@5.6.3)
      typescript: 5.6.3
    transitivePeerDependencies:
      - supports-color
    dev: true

  /@typescript-eslint/types@8.46.2:
    resolution: {integrity: sha512-lNCWCbq7rpg7qDsQrd3D6NyWYu+gkTENkG5IKYhUIcxSb59SQC/hEQ+MrG4sTgBVghTonNWq42bA/d4yYumldQ==}
    engines: {node: ^18.18.0 || ^20.9.0 || >=21.1.0}
    dev: true

  /@typescript-eslint/typescript-estree@8.46.2(typescript@5.6.3):
    resolution: {integrity: sha512-f7rW7LJ2b7Uh2EiQ+7sza6RDZnajbNbemn54Ob6fRwQbgcIn+GWfyuHDHRYgRoZu1P4AayVScrRW+YfbTvPQoQ==}
    engines: {node: ^18.18.0 || ^20.9.0 || >=21.1.0}
    peerDependencies:
      typescript: '>=4.8.4 <6.0.0'
    dependencies:
      '@typescript-eslint/project-service': 8.46.2(typescript@5.6.3)
      '@typescript-eslint/tsconfig-utils': 8.46.2(typescript@5.6.3)
      '@typescript-eslint/types': 8.46.2
      '@typescript-eslint/visitor-keys': 8.46.2
      debug: 4.4.3
      fast-glob: 3.3.3
      is-glob: 4.0.3
      minimatch: 9.0.5
      semver: 7.7.3
      ts-api-utils: 2.1.0(typescript@5.6.3)
      typescript: 5.6.3
    transitivePeerDependencies:
      - supports-color
    dev: true

  /@typescript-eslint/utils@8.46.2(eslint@9.38.0)(typescript@5.6.3):
    resolution: {integrity: sha512-sExxzucx0Tud5tE0XqR0lT0psBQvEpnpiul9XbGUB1QwpWJJAps1O/Z7hJxLGiZLBKMCutjTzDgmd1muEhBnVg==}
    engines: {node: ^18.18.0 || ^20.9.0 || >=21.1.0}
    peerDependencies:
      eslint: ^8.57.0 || ^9.0.0
      typescript: '>=4.8.4 <6.0.0'
    dependencies:
      '@eslint-community/eslint-utils': 4.9.0(eslint@9.38.0)
      '@typescript-eslint/scope-manager': 8.46.2
      '@typescript-eslint/types': 8.46.2
      '@typescript-eslint/typescript-estree': 8.46.2(typescript@5.6.3)
      eslint: 9.38.0
      typescript: 5.6.3
    transitivePeerDependencies:
      - supports-color
    dev: true

  /@typescript-eslint/visitor-keys@8.46.2:
    resolution: {integrity: sha512-tUFMXI4gxzzMXt4xpGJEsBsTox0XbNQ1y94EwlD/CuZwFcQP79xfQqMhau9HsRc/J0cAPA/HZt1dZPtGn9V/7w==}
    engines: {node: ^18.18.0 || ^20.9.0 || >=21.1.0}
    dependencies:
      '@typescript-eslint/types': 8.46.2
      eslint-visitor-keys: 4.2.1
    dev: true

  /@ungap/structured-clone@1.3.0:
    resolution: {integrity: sha512-WmoN8qaIAo7WTYWbAZuG8PYEhn5fkz7dZrqTBZ7dtt//lL2Gwms1IcnQ5yHqjDfX8Ft5j4YzDM23f87zBfDe9g==}
    dev: false

  /@unrs/resolver-binding-android-arm-eabi@1.11.1:
    resolution: {integrity: sha512-ppLRUgHVaGRWUx0R0Ut06Mjo9gBaBkg3v/8AxusGLhsIotbBLuRk51rAzqLC8gq6NyyAojEXglNjzf6R948DNw==}
    cpu: [arm]
    os: [android]
    requiresBuild: true
    dev: true
    optional: true

  /@unrs/resolver-binding-android-arm64@1.11.1:
    resolution: {integrity: sha512-lCxkVtb4wp1v+EoN+HjIG9cIIzPkX5OtM03pQYkG+U5O/wL53LC4QbIeazgiKqluGeVEeBlZahHalCaBvU1a2g==}
    cpu: [arm64]
    os: [android]
    requiresBuild: true
    dev: true
    optional: true

  /@unrs/resolver-binding-darwin-arm64@1.11.1:
    resolution: {integrity: sha512-gPVA1UjRu1Y/IsB/dQEsp2V1pm44Of6+LWvbLc9SDk1c2KhhDRDBUkQCYVWe6f26uJb3fOK8saWMgtX8IrMk3g==}
    cpu: [arm64]
    os: [darwin]
    requiresBuild: true
    dev: true
    optional: true

  /@unrs/resolver-binding-darwin-x64@1.11.1:
    resolution: {integrity: sha512-cFzP7rWKd3lZaCsDze07QX1SC24lO8mPty9vdP+YVa3MGdVgPmFc59317b2ioXtgCMKGiCLxJ4HQs62oz6GfRQ==}
    cpu: [x64]
    os: [darwin]
    requiresBuild: true
    dev: true
    optional: true

  /@unrs/resolver-binding-freebsd-x64@1.11.1:
    resolution: {integrity: sha512-fqtGgak3zX4DCB6PFpsH5+Kmt/8CIi4Bry4rb1ho6Av2QHTREM+47y282Uqiu3ZRF5IQioJQ5qWRV6jduA+iGw==}
    cpu: [x64]
    os: [freebsd]
    requiresBuild: true
    dev: true
    optional: true

  /@unrs/resolver-binding-linux-arm-gnueabihf@1.11.1:
    resolution: {integrity: sha512-u92mvlcYtp9MRKmP+ZvMmtPN34+/3lMHlyMj7wXJDeXxuM0Vgzz0+PPJNsro1m3IZPYChIkn944wW8TYgGKFHw==}
    cpu: [arm]
    os: [linux]
    requiresBuild: true
    dev: true
    optional: true

  /@unrs/resolver-binding-linux-arm-musleabihf@1.11.1:
    resolution: {integrity: sha512-cINaoY2z7LVCrfHkIcmvj7osTOtm6VVT16b5oQdS4beibX2SYBwgYLmqhBjA1t51CarSaBuX5YNsWLjsqfW5Cw==}
    cpu: [arm]
    os: [linux]
    requiresBuild: true
    dev: true
    optional: true

  /@unrs/resolver-binding-linux-arm64-gnu@1.11.1:
    resolution: {integrity: sha512-34gw7PjDGB9JgePJEmhEqBhWvCiiWCuXsL9hYphDF7crW7UgI05gyBAi6MF58uGcMOiOqSJ2ybEeCvHcq0BCmQ==}
    cpu: [arm64]
    os: [linux]
    requiresBuild: true
    dev: true
    optional: true

  /@unrs/resolver-binding-linux-arm64-musl@1.11.1:
    resolution: {integrity: sha512-RyMIx6Uf53hhOtJDIamSbTskA99sPHS96wxVE/bJtePJJtpdKGXO1wY90oRdXuYOGOTuqjT8ACccMc4K6QmT3w==}
    cpu: [arm64]
    os: [linux]
    requiresBuild: true
    dev: true
    optional: true

  /@unrs/resolver-binding-linux-ppc64-gnu@1.11.1:
    resolution: {integrity: sha512-D8Vae74A4/a+mZH0FbOkFJL9DSK2R6TFPC9M+jCWYia/q2einCubX10pecpDiTmkJVUH+y8K3BZClycD8nCShA==}
    cpu: [ppc64]
    os: [linux]
    requiresBuild: true
    dev: true
    optional: true

  /@unrs/resolver-binding-linux-riscv64-gnu@1.11.1:
    resolution: {integrity: sha512-frxL4OrzOWVVsOc96+V3aqTIQl1O2TjgExV4EKgRY09AJ9leZpEg8Ak9phadbuX0BA4k8U5qtvMSQQGGmaJqcQ==}
    cpu: [riscv64]
    os: [linux]
    requiresBuild: true
    dev: true
    optional: true

  /@unrs/resolver-binding-linux-riscv64-musl@1.11.1:
    resolution: {integrity: sha512-mJ5vuDaIZ+l/acv01sHoXfpnyrNKOk/3aDoEdLO/Xtn9HuZlDD6jKxHlkN8ZhWyLJsRBxfv9GYM2utQ1SChKew==}
    cpu: [riscv64]
    os: [linux]
    requiresBuild: true
    dev: true
    optional: true

  /@unrs/resolver-binding-linux-s390x-gnu@1.11.1:
    resolution: {integrity: sha512-kELo8ebBVtb9sA7rMe1Cph4QHreByhaZ2QEADd9NzIQsYNQpt9UkM9iqr2lhGr5afh885d/cB5QeTXSbZHTYPg==}
    cpu: [s390x]
    os: [linux]
    requiresBuild: true
    dev: true
    optional: true

  /@unrs/resolver-binding-linux-x64-gnu@1.11.1:
    resolution: {integrity: sha512-C3ZAHugKgovV5YvAMsxhq0gtXuwESUKc5MhEtjBpLoHPLYM+iuwSj3lflFwK3DPm68660rZ7G8BMcwSro7hD5w==}
    cpu: [x64]
    os: [linux]
    requiresBuild: true
    dev: true
    optional: true

  /@unrs/resolver-binding-linux-x64-musl@1.11.1:
    resolution: {integrity: sha512-rV0YSoyhK2nZ4vEswT/QwqzqQXw5I6CjoaYMOX0TqBlWhojUf8P94mvI7nuJTeaCkkds3QE4+zS8Ko+GdXuZtA==}
    cpu: [x64]
    os: [linux]
    requiresBuild: true
    dev: true
    optional: true

  /@unrs/resolver-binding-wasm32-wasi@1.11.1:
    resolution: {integrity: sha512-5u4RkfxJm+Ng7IWgkzi3qrFOvLvQYnPBmjmZQ8+szTK/b31fQCnleNl1GgEt7nIsZRIf5PLhPwT0WM+q45x/UQ==}
    engines: {node: '>=14.0.0'}
    cpu: [wasm32]
    requiresBuild: true
    dependencies:
      '@napi-rs/wasm-runtime': 0.2.12
    dev: true
    optional: true

  /@unrs/resolver-binding-win32-arm64-msvc@1.11.1:
    resolution: {integrity: sha512-nRcz5Il4ln0kMhfL8S3hLkxI85BXs3o8EYoattsJNdsX4YUU89iOkVn7g0VHSRxFuVMdM4Q1jEpIId1Ihim/Uw==}
    cpu: [arm64]
    os: [win32]
    requiresBuild: true
    dev: true
    optional: true

  /@unrs/resolver-binding-win32-ia32-msvc@1.11.1:
    resolution: {integrity: sha512-DCEI6t5i1NmAZp6pFonpD5m7i6aFrpofcp4LA2i8IIq60Jyo28hamKBxNrZcyOwVOZkgsRp9O2sXWBWP8MnvIQ==}
    cpu: [ia32]
    os: [win32]
    requiresBuild: true
    dev: true
    optional: true

  /@unrs/resolver-binding-win32-x64-msvc@1.11.1:
    resolution: {integrity: sha512-lrW200hZdbfRtztbygyaq/6jP6AKE8qQN2KvPcJ+x7wiD038YtnYtZ82IMNJ69GJibV7bwL3y9FgK+5w/pYt6g==}
    cpu: [x64]
    os: [win32]
    requiresBuild: true
    dev: true
    optional: true

  /@vitejs/plugin-react@4.7.0(vite@6.4.1):
    resolution: {integrity: sha512-gUu9hwfWvvEDBBmgtAowQCojwZmJ5mcLn3aufeCsitijs3+f2NsrPtlAWIR6OPiqljl96GVCUbLe0HyqIpVaoA==}
    engines: {node: ^14.18.0 || >=16.0.0}
    peerDependencies:
      vite: ^4.2.0 || ^5.0.0 || ^6.0.0 || ^7.0.0
    dependencies:
      '@babel/core': 7.28.5
      '@babel/plugin-transform-react-jsx-self': 7.27.1(@babel/core@7.28.5)
      '@babel/plugin-transform-react-jsx-source': 7.27.1(@babel/core@7.28.5)
      '@rolldown/pluginutils': 1.0.0-beta.27
      '@types/babel__core': 7.20.5
      react-refresh: 0.17.0
      vite: 6.4.1(@types/node@24.9.2)
    transitivePeerDependencies:
      - supports-color
    dev: true

  /acorn-jsx@5.3.2(acorn@8.15.0):
    resolution: {integrity: sha512-rq9s+JNhf0IChjtDXxllJ7g41oZk5SlXtp0LHwyA5cejwn7vKmKp4pPri6YEePv2PU65sAsegbXtIinmDFDXgQ==}
    peerDependencies:
      acorn: ^6.0.0 || ^7.0.0 || ^8.0.0
    dependencies:
      acorn: 8.15.0
    dev: true

  /acorn@8.15.0:
    resolution: {integrity: sha512-NZyJarBfL7nWwIq+FDL6Zp/yHEhePMNnnJ0y3qfieCrmNvYct8uvtiV41UvlSe6apAfk0fY1FbWx+NwfmpvtTg==}
    engines: {node: '>=0.4.0'}
    hasBin: true

  /agent-base@6.0.2:
    resolution: {integrity: sha512-RZNwNclF7+MS/8bDg70amg32dyeZGZxiDuQmZxKLAlQjr3jGyLx+4Kkk58UO7D2QdgFIQCovuSuZESne6RG6XQ==}
    engines: {node: '>= 6.0.0'}
    dependencies:
      debug: 4.4.3
    transitivePeerDependencies:
      - supports-color
    dev: false

  /agent-base@7.1.4:
    resolution: {integrity: sha512-MnA+YT8fwfJPgBx3m60MNqakm30XOkyIoH1y6huTQvC0PwZG7ki8NacLBcrPbNoo8vEZy7Jpuk7+jMO+CUovTQ==}
    engines: {node: '>= 14'}
    dev: false

  /ajv@6.12.6:
    resolution: {integrity: sha512-j3fVLgvTo527anyYyJOGTYJbG+vnnQYvE0m5mmkc1TK+nxAppkCLMIL0aZ4dblVCNoGShhm+kzE4ZUykBoMg4g==}
    dependencies:
      fast-deep-equal: 3.1.3
      fast-json-stable-stringify: 2.1.0
      json-schema-traverse: 0.4.1
      uri-js: 4.4.1
    dev: true

  /ansi-regex@5.0.1:
    resolution: {integrity: sha512-quJQXlTSUGL2LH9SUXo8VwsY4soanhgo6LNSm84E1LBcE8s3O0wpdiRzyR9z/ZZJMlMWv37qOOb9pdJlMUEKFQ==}
    engines: {node: '>=8'}
    dev: false

  /ansi-styles@4.3.0:
    resolution: {integrity: sha512-zbB9rCJAT1rbjiVDb2hqKFHNYLxgtk8NURxZ3IZwD3F6NtxbXZQCnnSi1Lkx+IDohdPlFp222wVALIheZJQSEg==}
    engines: {node: '>=8'}
    dependencies:
      color-convert: 2.0.1

  /any-promise@1.3.0:
    resolution: {integrity: sha512-7UvmKalWRt1wgjL1RrGxoSJW/0QZFIegpeGvZG9kjp8vrRu55XTHbwnqq2GpXm9uLbcuhxm3IqX9OB4MZR1b2A==}

  /anymatch@3.1.3:
    resolution: {integrity: sha512-KMReFUr0B4t+D+OBkjR3KYqvocp2XaSzO55UcB6mgQMd3KbcE+mWTyvVV7D/zsdEbNnV6acZUutkiHQXvTr1Rw==}
    engines: {node: '>= 8'}
    dependencies:
      normalize-path: 3.0.0
      picomatch: 2.3.1

  /arg@5.0.2:
    resolution: {integrity: sha512-PYjyFOLKQ9y57JvQ6QLo8dAgNqswh8M1RMJYdQduT6xbWSgK36P/Z/v+p888pM69jMMfS8Xd8F6I1kQ/I9HUGg==}

  /argparse@2.0.1:
    resolution: {integrity: sha512-8+9WqebbFzpX9OR+Wa6O29asIogeRMzcGtAINdpMHHyAg10f05aSFVBbcEqGf/PXw1EjAZ+q2/bEBg3DvurK3Q==}

  /aria-hidden@1.2.6:
    resolution: {integrity: sha512-ik3ZgC9dY/lYVVM++OISsaYDeg1tb0VtP5uL3ouh1koGOaUMDPpbFIei4JkFimWUFPn90sbMNMXQAIVOlnYKJA==}
    engines: {node: '>=10'}
    dependencies:
      tslib: 2.8.1
    dev: false

  /asynckit@0.4.0:
    resolution: {integrity: sha512-Oei9OH4tRh0YqU3GxhX79dM/mwVgvbZJaSNaRk+bshkj0S5cfHcgYakreBjrHwatXKbz+IoIdYLxrKim2MjW0Q==}
    dev: false

  /autoprefixer@10.4.21(postcss@8.5.6):
    resolution: {integrity: sha512-O+A6LWV5LDHSJD3LjHYoNi4VLsj/Whi7k6zG12xTYaU4cQ8oxQGckXNX8cRHK5yOZ/ppVHe0ZBXGzSV9jXdVbQ==}
    engines: {node: ^10 || ^12 || >=14}
    hasBin: true
    peerDependencies:
      postcss: ^8.1.0
    dependencies:
      browserslist: 4.27.0
      caniuse-lite: 1.0.30001751
      fraction.js: 4.3.7
      normalize-range: 0.1.2
      picocolors: 1.1.1
      postcss: 8.5.6
      postcss-value-parser: 4.2.0
    dev: false

  /axios@1.13.1:
    resolution: {integrity: sha512-hU4EGxxt+j7TQijx1oYdAjw4xuIp1wRQSsbMFwSthCWeBQur1eF+qJ5iQ5sN3Tw8YRzQNKb8jszgBdMDVqwJcw==}
    dependencies:
      follow-redirects: 1.15.11
      form-data: 4.0.4
      proxy-from-env: 1.1.0
    transitivePeerDependencies:
      - debug
    dev: false

  /b4a@1.7.3:
    resolution: {integrity: sha512-5Q2mfq2WfGuFp3uS//0s6baOJLMoVduPYVeNmDYxu5OUA1/cBfvr2RIS7vi62LdNj/urk1hfmj867I3qt6uZ7Q==}
    peerDependencies:
      react-native-b4a: '*'
    peerDependenciesMeta:
      react-native-b4a:
        optional: true
    dev: true

  /bail@2.0.2:
    resolution: {integrity: sha512-0xO6mYd7JB2YesxDKplafRpsiOzPt9V02ddPCLbY1xYGPOX24NTyN50qnUxgCPcSoYMhKpAuBTjQoRZCAkUDRw==}
    dev: false

  /balanced-match@1.0.2:
    resolution: {integrity: sha512-3oSeUO0TMV67hN1AmbXsK4yaqU7tjiHlbxRDZOpH0KW9+CeX4bRAaX0Anxt0tx2MrpRpWwQaPwIlISEJhYU5Pw==}

  /bare-events@2.8.1:
    resolution: {integrity: sha512-oxSAxTS1hRfnyit2CL5QpAOS5ixfBjj6ex3yTNvXyY/kE719jQ/IjuESJBK2w5v4wwQRAHGseVJXx9QBYOtFGQ==}
    peerDependencies:
      bare-abort-controller: '*'
    peerDependenciesMeta:
      bare-abort-controller:
        optional: true
    dev: true

  /base64-js@1.5.1:
    resolution: {integrity: sha512-AKpaYlHn8t4SVbOHCy+b5+KKgvR4vrsD8vbvrbiQJps7fKDTkjkDry6ji0rUJjC0kzbNePLwzxq8iypo41qeWA==}
    dev: true

  /baseline-browser-mapping@2.8.21:
    resolution: {integrity: sha512-JU0h5APyQNsHOlAM7HnQnPToSDQoEBZqzu/YBlqDnEeymPnZDREeXJA3KBMQee+dKteAxZ2AtvQEvVYdZf241Q==}
    hasBin: true

  /binary-extensions@2.3.0:
    resolution: {integrity: sha512-Ceh+7ox5qe7LJuLHoY0feh3pHuUDHAcRUeyL2VYghZwfpkNIy/+8Ocg0a3UuSoYzavmylwuLWQOf3hl0jjMMIw==}
    engines: {node: '>=8'}

  /bl@5.1.0:
    resolution: {integrity: sha512-tv1ZJHLfTDnXE6tMHv73YgSJaWR2AFuPwMntBe7XL/GBFHnT0CLnsHMogfk5+GzCDC5ZWarSCYaIGATZt9dNsQ==}
    dependencies:
      buffer: 6.0.3
      inherits: 2.0.4
      readable-stream: 3.6.2
    dev: true

  /boolbase@1.0.0:
    resolution: {integrity: sha512-JZOSA7Mo9sNGB8+UjSgzdLtokWAky1zbztM3WRLCbZ70/3cTANmQmOdR7y2g+J0e2WXywy1yS468tY+IruqEww==}
    dev: true

  /brace-expansion@1.1.12:
    resolution: {integrity: sha512-9T9UjW3r0UW5c1Q7GTwllptXwhvYmEzFhzMfZ9H7FQWt+uZePjZPjBP/W1ZEyZ1twGWom5/56TF4lPcqjnDHcg==}
    dependencies:
      balanced-match: 1.0.2
      concat-map: 0.0.1
    dev: true

  /brace-expansion@2.0.2:
    resolution: {integrity: sha512-Jt0vHyM+jmUBqojB7E1NIYadt0vI0Qxjxd2TErW94wDz+E2LAm5vKMXXwg6ZZBTHPuUlDgQHKXvjGBdfcF1ZDQ==}
    dependencies:
      balanced-match: 1.0.2

  /braces@3.0.3:
    resolution: {integrity: sha512-yQbXgO/OSZVD2IsiLlro+7Hf6Q18EJrKSEsdoMzKePKXct3gvD8oLcOQdIzGupr5Fj+EDe8gO/lxc1BzfMpxvA==}
    engines: {node: '>=8'}
    dependencies:
      fill-range: 7.1.1

  /broccoli-node-api@1.7.0:
    resolution: {integrity: sha512-QIqLSVJWJUVOhclmkmypJJH9u9s/aWH4+FH6Q6Ju5l+Io4dtwqdPUNmDfw40o6sxhbZHhqGujDJuHTML1wG8Yw==}
    dev: true

  /broccoli-node-info@2.2.0:
    resolution: {integrity: sha512-VabSGRpKIzpmC+r+tJueCE5h8k6vON7EIMMWu6d/FyPdtijwLQ7QvzShEw+m3mHoDzUaj/kiZsDYrS8X2adsBg==}
    engines: {node: 8.* || >= 10.*}
    dev: true

  /broccoli-output-wrapper@3.2.5:
    resolution: {integrity: sha512-bQAtwjSrF4Nu0CK0JOy5OZqw9t5U0zzv2555EA/cF8/a8SLDTIetk9UgrtMVw7qKLKdSpOZ2liZNeZZDaKgayw==}
    engines: {node: 10.* || >= 12.*}
    dependencies:
      fs-extra: 8.1.0
      heimdalljs-logger: 0.1.10
      symlink-or-copy: 1.3.1
    transitivePeerDependencies:
      - supports-color
    dev: true

  /broccoli-plugin@4.0.7:
    resolution: {integrity: sha512-a4zUsWtA1uns1K7p9rExYVYG99rdKeGRymW0qOCNkvDPHQxVi3yVyJHhQbM3EZwdt2E0mnhr5e0c/bPpJ7p3Wg==}
    engines: {node: 10.* || >= 12.*}
    dependencies:
      broccoli-node-api: 1.7.0
      broccoli-output-wrapper: 3.2.5
      fs-merger: 3.2.1
      promise-map-series: 0.3.0
      quick-temp: 0.1.8
      rimraf: 3.0.2
      symlink-or-copy: 1.3.1
    transitivePeerDependencies:
      - supports-color
    dev: true

  /browser-tabs-lock@1.3.0:
    resolution: {integrity: sha512-g6nHaobTiT0eMZ7jh16YpD2kcjAp+PInbiVq3M1x6KKaEIVhT4v9oURNIpZLOZ3LQbQ3XYfNhMAb/9hzNLIWrw==}
    requiresBuild: true
    dependencies:
      lodash: 4.17.21
    dev: false

  /browserslist@4.27.0:
    resolution: {integrity: sha512-AXVQwdhot1eqLihwasPElhX2tAZiBjWdJ9i/Zcj2S6QYIjkx62OKSfnobkriB81C3l4w0rVy3Nt4jaTBltYEpw==}
    engines: {node: ^6 || ^7 || ^8 || ^9 || ^10 || ^11 || ^12 || >=13.7}
    hasBin: true
    dependencies:
      baseline-browser-mapping: 2.8.21
      caniuse-lite: 1.0.30001751
      electron-to-chromium: 1.5.243
      node-releases: 2.0.27
      update-browserslist-db: 1.1.4(browserslist@4.27.0)

  /buffer@6.0.3:
    resolution: {integrity: sha512-FTiCpNxtwiZZHEZbcbTIcZjERVICn9yq/pDFkTl95/AxzD1naBctN7YO68riM/gLSDY7sdrMby8hofADYuuqOA==}
    dependencies:
      base64-js: 1.5.1
      ieee754: 1.2.1
    dev: true

  /call-bind-apply-helpers@1.0.2:
    resolution: {integrity: sha512-Sp1ablJ0ivDkSzjcaJdxEunN5/XvksFJ2sMBFfq6x0ryhQV/2b/KwFe21cMpmHtPOSij8K99/wSfoEuTObmuMQ==}
    engines: {node: '>= 0.4'}
    dependencies:
      es-errors: 1.3.0
      function-bind: 1.1.2
    dev: false

  /call-me-maybe@1.0.2:
    resolution: {integrity: sha512-HpX65o1Hnr9HH25ojC1YGs7HCQLq0GCOibSaWER0eNpgJ/Z1MZv2mTc7+xh6WOPxbRVcmgbv4hGU+uSQ/2xFZQ==}
    dev: false

  /callsites@3.1.0:
    resolution: {integrity: sha512-P8BjAsXvZS+VIDUI11hHCQEv74YT67YUi5JJFNWIqL235sBmjX4+qx9Muvls5ivyNENctx46xQLQ3aTuE7ssaQ==}
    engines: {node: '>=6'}
    dev: true

  /camelcase-css@2.0.1:
    resolution: {integrity: sha512-QOSvevhslijgYwRx6Rv7zKdMF8lbRmx+uQGx2+vDc+KI/eBnsy9kit5aj23AgGu3pa4t9AgwbnXWqS+iOY+2aA==}
    engines: {node: '>= 6'}

  /camelize@1.0.1:
    resolution: {integrity: sha512-dU+Tx2fsypxTgtLoE36npi3UqcjSSMNYfkqgmoEhtZrraP5VWq0K7FkWVTYa8eMPtnU/G2txVsfdCJTn9uzpuQ==}
    dev: false

  /caniuse-lite@1.0.30001751:
    resolution: {integrity: sha512-A0QJhug0Ly64Ii3eIqHu5X51ebln3k4yTUkY1j8drqpWHVreg/VLijN48cZ1bYPiqOQuqpkIKnzr/Ul8V+p6Cw==}

  /ccount@2.0.1:
    resolution: {integrity: sha512-eyrF0jiFpY+3drT6383f1qhkbGsLSifNAjA61IUjZjmLCWjItY6LB9ft9YhoDgwfmclB2zhu51Lc7+95b8NRAg==}
    dev: false

  /chalk@4.1.2:
    resolution: {integrity: sha512-oKnbhFyRIXpUuez8iBMmyEa4nbj4IOQyuhc/wy9kY7/WVPcwIO9VA668Pu8RkO7+0G76SLROeyw9CpQ061i4mA==}
    engines: {node: '>=10'}
    dependencies:
      ansi-styles: 4.3.0
      supports-color: 7.2.0
    dev: true

  /character-entities-html4@2.1.0:
    resolution: {integrity: sha512-1v7fgQRj6hnSwFpq1Eu0ynr/CDEw0rXo2B61qXrLNdHZmPKgb7fqS1a2JwF0rISo9q77jDI8VMEHoApn8qDoZA==}
    dev: false

  /character-entities-legacy@3.0.0:
    resolution: {integrity: sha512-RpPp0asT/6ufRm//AJVwpViZbGM/MkjQFxJccQRHmISF/22NBtsHqAWmL+/pmkPWoIUJdWyeVleTl1wydHATVQ==}
    dev: false

  /character-entities@2.0.2:
    resolution: {integrity: sha512-shx7oQ0Awen/BRIdkjkvz54PnEEI/EjwXDSIZp86/KKdbafHh1Df/RYGBhn4hbe2+uKC9FnT5UCEdyPz3ai9hQ==}
    dev: false

  /character-reference-invalid@2.0.1:
    resolution: {integrity: sha512-iBZ4F4wRbyORVsu0jPV7gXkOsGYjGHPmAyv+HiHG8gi5PtC9KI2j1+v8/tlibRvjoWX027ypmG/n0HtO5t7unw==}
    dev: false

  /cheerio-select@2.1.0:
    resolution: {integrity: sha512-9v9kG0LvzrlcungtnJtpGNxY+fzECQKhK4EGJX2vByejiMX84MFNQw4UxPJl3bFbTMw+Dfs37XaIkCwTZfLh4g==}
    dependencies:
      boolbase: 1.0.0
      css-select: 5.2.2
      css-what: 6.2.2
      domelementtype: 2.3.0
      domhandler: 5.0.3
      domutils: 3.2.2
    dev: true

  /cheerio@1.1.2:
    resolution: {integrity: sha512-IkxPpb5rS/d1IiLbHMgfPuS0FgiWTtFIm/Nj+2woXDLTZ7fOT2eqzgYbdMlLweqlHbsZjxEChoVK+7iph7jyQg==}
    engines: {node: '>=20.18.1'}
    dependencies:
      cheerio-select: 2.1.0
      dom-serializer: 2.0.0
      domhandler: 5.0.3
      domutils: 3.2.2
      encoding-sniffer: 0.2.1
      htmlparser2: 10.0.0
      parse5: 7.3.0
      parse5-htmlparser2-tree-adapter: 7.1.0
      parse5-parser-stream: 7.1.2
      undici: 7.16.0
      whatwg-mimetype: 4.0.0
    dev: true

  /chokidar@3.6.0:
    resolution: {integrity: sha512-7VT13fmjotKpGipCW9JEQAusEPE+Ei8nl6/g4FBAmIm0GOOLMua9NDDo/DWp0ZAxCr3cPq5ZpBqmPAQgDda2Pw==}
    engines: {node: '>= 8.10.0'}
    dependencies:
      anymatch: 3.1.3
      braces: 3.0.3
      glob-parent: 5.1.2
      is-binary-path: 2.1.0
      is-glob: 4.0.3
      normalize-path: 3.0.0
      readdirp: 3.6.0
    optionalDependencies:
      fsevents: 2.3.3

  /classnames@2.5.1:
    resolution: {integrity: sha512-saHYOzhIQs6wy2sVxTM6bUDsQO4F50V9RQ22qBpEdCW+I+/Wmke2HOl6lS6dTpdxVhb88/I6+Hs+438c3lfUow==}
    dev: false

  /cliui@8.0.1:
    resolution: {integrity: sha512-BSeNnyus75C4//NQ9gQt1/csTXyo/8Sb+afLAkzAptFuMsod9HFokGNudZpi/oQV73hnVK+sR+5PVRMd+Dr7YQ==}
    engines: {node: '>=12'}
    dependencies:
      string-width: 4.2.3
      strip-ansi: 6.0.1
      wrap-ansi: 7.0.0
    dev: false

  /clone@2.1.2:
    resolution: {integrity: sha512-3Pe/CF1Nn94hyhIYpjtiLhdCoEoz0DqQ+988E9gmeEdQZlojxnOb74wctFyuwWQHzqyf9X7C7MG8juUpqBJT8w==}
    engines: {node: '>=0.8'}
    dev: true

  /clsx@2.1.1:
    resolution: {integrity: sha512-eYm0QWBtUrBWZWG0d386OGAw16Z995PiOVo2B7bjWSbHedGl5e0ZWaq65kOGgUSNesEIDkB9ISbTg/JK9dhCZA==}
    engines: {node: '>=6'}
    dev: false

  /color-convert@2.0.1:
    resolution: {integrity: sha512-RRECPsj7iu/xb5oKYcsFHSppFNnsj/52OVTRKb4zP5onXwVF3zVmmToNcOfGC+CRDpfK/U584fMg38ZHCaElKQ==}
    engines: {node: '>=7.0.0'}
    dependencies:
      color-name: 1.1.4

  /color-name@1.1.4:
    resolution: {integrity: sha512-dOy+3AuW3a2wNbZHIuMZpTcgjGuLU/uBL/ubcZF9OXbDo8ff4O8yVp5Bf0efS8uEoYo5q4Fx7dY9OgQGXgAsQA==}

  /colorette@1.4.0:
    resolution: {integrity: sha512-Y2oEozpomLn7Q3HFP7dpww7AtMJplbM9lGZP6RDfHqmbeRjiwRg4n6VM6j4KLmRke85uWEI7JqF17f3pqdRA0g==}
    dev: false

  /colors@1.4.0:
    resolution: {integrity: sha512-a+UqTh4kgZg/SlGvfbzDHpgRu7AAQOmmqRHJnxhRZICKFUT91brVhNNt58CMWU9PsBbv3PDCZUHbVxuDiH2mtA==}
    engines: {node: '>=0.1.90'}
    dev: true

  /combined-stream@1.0.8:
    resolution: {integrity: sha512-FQN4MRfuJeHf7cBbBMJFXhKSDq+2kAArBlmRBvcvFE5BB1HZKXtSFASDhdlz9zOYwxh8lDdnvmMOe/+5cdoEdg==}
    engines: {node: '>= 0.8'}
    dependencies:
      delayed-stream: 1.0.0
    dev: false

  /comma-separated-tokens@2.0.3:
    resolution: {integrity: sha512-Fu4hJdvzeylCfQPp9SGWidpzrMs7tTrlu6Vb8XGaRGck8QSNZJJp538Wrb60Lax4fPwR64ViY468OIUTbRlGZg==}
    dev: false

  /commander@12.1.0:
    resolution: {integrity: sha512-Vw8qHK3bZM9y/P10u3Vib8o/DdkvA2OtPtZvD871QKjy74Wj1WSKFILMPRPSdUSx5RFK1arlJzEtA4PkFgnbuA==}
    engines: {node: '>=18'}
    dev: true

  /commander@4.1.1:
    resolution: {integrity: sha512-NOKm8xhkzAjzFx8B2v5OAHT+u5pRQc2UCa2Vq9jYL/31o2wi9mxBA7LIFs3sV5VSC49z6pEhfbMULvShKj26WA==}
    engines: {node: '>= 6'}

  /comment-parser@1.4.1:
    resolution: {integrity: sha512-buhp5kePrmda3vhc5B9t7pUQXAb2Tnd0qgpkIhPhkHXxJpiPJ11H0ZEU0oBpJ2QztSbzG/ZxMj/CHsYJqRHmyg==}
    engines: {node: '>= 12.0.0'}
    dev: true

  /concat-map@0.0.1:
    resolution: {integrity: sha512-/Srv4dswyQNBfohGpz9o6Yb3Gz3SrUDqBH5rTuhGR7ahtlbYKnVxw2bCFMRljaA7EXHaXZ8wsHdodFvbkhKmqg==}
    dev: true

  /convert-source-map@2.0.0:
    resolution: {integrity: sha512-Kvp459HrV2FEJ1CAsi1Ku+MY3kasH19TFykTz2xWmMeq6bk2NU3XXvfJ+Q61m0xktWwt+1HSYf3JZsTms3aRJg==}

  /cookie@1.0.2:
    resolution: {integrity: sha512-9Kr/j4O16ISv8zBBhJoi4bXOYNTkFLOqSL3UDB0njXxCXNezjeyVrJyGOWtgfs/q2km1gwBcfH8q1yEGoMYunA==}
    engines: {node: '>=18'}
    dev: false

  /core-js@3.46.0:
    resolution: {integrity: sha512-vDMm9B0xnqqZ8uSBpZ8sNtRtOdmfShrvT6h2TuQGLs0Is+cR0DYbj/KWP6ALVNbWPpqA/qPLoOuppJN07humpA==}
    requiresBuild: true
    dev: false

  /core-util-is@1.0.3:
    resolution: {integrity: sha512-ZQBvi1DcpJ4GDqanjucZ2Hj3wEO5pZDS89BWbkcrvdxksJorwUDDZamX9ldFkp9aw2lmBDLgkObEA4DWNJ9FYQ==}
    dev: true

  /cross-fetch@4.0.0:
    resolution: {integrity: sha512-e4a5N8lVvuLgAWgnCrLr2PP0YyDOTHa9H/Rj54dirp61qXnNq46m82bRhNqIA5VccJtWBvPTFRV3TtvHUKPB1g==}
    dependencies:
      node-fetch: 2.7.0
    transitivePeerDependencies:
      - encoding
    dev: false

  /cross-spawn@7.0.6:
    resolution: {integrity: sha512-uV2QOWP2nWzsy2aMp8aRibhi9dlzF5Hgh5SHaB9OiTGEyDTiJJyx0uy51QXdyWbtAHNua4XJzUKca3OzKUd3vA==}
    engines: {node: '>= 8'}
    dependencies:
      path-key: 3.1.1
      shebang-command: 2.0.0
      which: 2.0.2
    dev: true

  /css-color-keywords@1.0.0:
    resolution: {integrity: sha512-FyyrDHZKEjXDpNJYvVsV960FiqQyXc/LlYmsxl2BcdMb2WPx0OGRVgTg55rPSyLSNMqP52R9r8geSp7apN3Ofg==}
    engines: {node: '>=4'}
    dev: false

  /css-select@5.2.2:
    resolution: {integrity: sha512-TizTzUddG/xYLA3NXodFM0fSbNizXjOKhqiQQwvhlspadZokn1KDy0NZFS0wuEubIYAV5/c1/lAr0TaaFXEXzw==}
    dependencies:
      boolbase: 1.0.0
      css-what: 6.2.2
      domhandler: 5.0.3
      domutils: 3.2.2
      nth-check: 2.1.1
    dev: true

  /css-to-react-native@3.2.0:
    resolution: {integrity: sha512-e8RKaLXMOFii+02mOlqwjbD00KSEKqblnpO9e++1aXS1fPQOpS1YoqdVHBqPjHNoxeF2mimzVqawm2KCbEdtHQ==}
    dependencies:
      camelize: 1.0.1
      css-color-keywords: 1.0.0
      postcss-value-parser: 4.2.0
    dev: false

  /css-what@6.2.2:
    resolution: {integrity: sha512-u/O3vwbptzhMs3L1fQE82ZSLHQQfto5gyZzwteVIEyeaY5Fc7R4dapF/BvRoSYFeqfBk4m0V1Vafq5Pjv25wvA==}
    engines: {node: '>= 6'}
    dev: true

  /cssesc@3.0.0:
    resolution: {integrity: sha512-/Tb/JcjK111nNScGob5MNtsntNM1aCNUDipB/TkwZFhyDrrE47SOx/18wF2bbjgc3ZzCSKW1T5nt5EbFoAz/Vg==}
    engines: {node: '>=4'}
    hasBin: true

  /csstype@3.1.3:
    resolution: {integrity: sha512-M1uQkMl8rQK/szD0LNhtqxIPLpimGm8sOBwU7lLnCpSbTyY3yeU1Vc7l4KT5zT4s/yOxHH5O7tIuuLOCnLADRw==}

  /d3-array@3.2.4:
    resolution: {integrity: sha512-tdQAmyA18i4J7wprpYq8ClcxZy3SC31QMeByyCFyRt7BVHdREQZ5lpzoe5mFEYZUWe+oq8HBvk9JjpibyEV4Jg==}
    engines: {node: '>=12'}
    dependencies:
      internmap: 2.0.3
    dev: false

  /d3-color@3.1.0:
    resolution: {integrity: sha512-zg/chbXyeBtMQ1LbD/WSoW2DpC3I0mpmPdW+ynRTj/x2DAWYrIY7qeZIHidozwV24m4iavr15lNwIwLxRmOxhA==}
    engines: {node: '>=12'}
    dev: false

  /d3-ease@3.0.1:
    resolution: {integrity: sha512-wR/XK3D3XcLIZwpbvQwQ5fK+8Ykds1ip7A2Txe0yxncXSdq1L9skcG7blcedkOX+ZcgxGAmLX1FrRGbADwzi0w==}
    engines: {node: '>=12'}
    dev: false

  /d3-format@3.1.0:
    resolution: {integrity: sha512-YyUI6AEuY/Wpt8KWLgZHsIU86atmikuoOmCfommt0LYHiQSPjvX2AcFc38PX0CBpr2RCyZhjex+NS/LPOv6YqA==}
    engines: {node: '>=12'}
    dev: false

  /d3-interpolate@3.0.1:
    resolution: {integrity: sha512-3bYs1rOD33uo8aqJfKP3JWPAibgw8Zm2+L9vBKEHJ2Rg+viTR7o5Mmv5mZcieN+FRYaAOWX5SJATX6k1PWz72g==}
    engines: {node: '>=12'}
    dependencies:
      d3-color: 3.1.0
    dev: false

  /d3-path@3.1.0:
    resolution: {integrity: sha512-p3KP5HCf/bvjBSSKuXid6Zqijx7wIfNW+J/maPs+iwR35at5JCbLUT0LzF1cnjbCHWhqzQTIN2Jpe8pRebIEFQ==}
    engines: {node: '>=12'}
    dev: false

  /d3-scale@4.0.2:
    resolution: {integrity: sha512-GZW464g1SH7ag3Y7hXjf8RoUuAFIqklOAq3MRl4OaWabTFJY9PN/E1YklhXLh+OQ3fM9yS2nOkCoS+WLZ6kvxQ==}
    engines: {node: '>=12'}
    dependencies:
      d3-array: 3.2.4
      d3-format: 3.1.0
      d3-interpolate: 3.0.1
      d3-time: 3.1.0
      d3-time-format: 4.1.0
    dev: false

  /d3-shape@3.2.0:
    resolution: {integrity: sha512-SaLBuwGm3MOViRq2ABk3eLoxwZELpH6zhl3FbAoJ7Vm1gofKx6El1Ib5z23NUEhF9AsGl7y+dzLe5Cw2AArGTA==}
    engines: {node: '>=12'}
    dependencies:
      d3-path: 3.1.0
    dev: false

  /d3-time-format@4.1.0:
    resolution: {integrity: sha512-dJxPBlzC7NugB2PDLwo9Q8JiTR3M3e4/XANkreKSUxF8vvXKqm1Yfq4Q5dl8budlunRVlUUaDUgFt7eA8D6NLg==}
    engines: {node: '>=12'}
    dependencies:
      d3-time: 3.1.0
    dev: false

  /d3-time@3.1.0:
    resolution: {integrity: sha512-VqKjzBLejbSMT4IgbmVgDjpkYrNWUYJnbCGo874u7MMKIWsILRX+OpX/gTk8MqjpT1A/c6HY2dCA77ZN0lkQ2Q==}
    engines: {node: '>=12'}
    dependencies:
      d3-array: 3.2.4
    dev: false

  /d3-timer@3.0.1:
    resolution: {integrity: sha512-ndfJ/JxxMd3nw31uyKoY2naivF+r29V+Lc0svZxe1JvvIRmi8hUsrMvdOwgS1o6uBHmiz91geQ0ylPP0aj1VUA==}
    engines: {node: '>=12'}
    dev: false

  /date-fns@4.1.0:
    resolution: {integrity: sha512-Ukq0owbQXxa/U3EGtsdVBkR1w7KOQ5gIBqdH2hkvknzZPYvBxb/aa6E8L7tmjFtkwZBu3UXBbjIgPo/Ez4xaNg==}
    dev: false

  /debug@2.6.9:
    resolution: {integrity: sha512-bC7ElrdJaJnPbAP+1EotYvqZsb3ecl5wi6Bfi6BJTUcNowp6cvspg0jXznRTKDjm/E7AdgFBVeAPVMNcKGsHMA==}
    peerDependencies:
      supports-color: '*'
    peerDependenciesMeta:
      supports-color:
        optional: true
    dependencies:
      ms: 2.0.0
    dev: true

  /debug@4.4.3:
    resolution: {integrity: sha512-RGwwWnwQvkVfavKVt22FGLw+xYSdzARwm0ru6DhTVA3umU5hZc28V3kO4stgYryrTlLpuvgI9GiijltAjNbcqA==}
    engines: {node: '>=6.0'}
    peerDependencies:
      supports-color: '*'
    peerDependenciesMeta:
      supports-color:
        optional: true
    dependencies:
      ms: 2.1.3

  /decimal.js-light@2.5.1:
    resolution: {integrity: sha512-qIMFpTMZmny+MMIitAB6D7iVPEorVw6YQRWkvarTkT4tBeSLLiHzcwj6q0MmYSFCiVpiqPJTJEYIrpcPzVEIvg==}
    dev: false

  /decko@1.2.0:
    resolution: {integrity: sha512-m8FnyHXV1QX+S1cl+KPFDIl6NMkxtKsy6+U/aYyjrOqWMuwAwYWu7ePqrsUHtDR5Y8Yk2pi/KIDSgF+vT4cPOQ==}
    dev: false

  /decode-named-character-reference@1.2.0:
    resolution: {integrity: sha512-c6fcElNV6ShtZXmsgNgFFV5tVX2PaV4g+MOAkb8eXHvn6sryJBrZa9r0zV6+dtTyoCKxtDy5tyQ5ZwQuidtd+Q==}
    dependencies:
      character-entities: 2.0.2
    dev: false

  /deep-is@0.1.4:
    resolution: {integrity: sha512-oIPzksmTg4/MriiaYGO+okXDT7ztn/w3Eptv/+gSIdMdKsJo0u4CfYNFJPy+4SKMuCqGw2wxnA+URMg3t8a/bQ==}
    dev: true

  /delayed-stream@1.0.0:
    resolution: {integrity: sha512-ZySD7Nf91aLB0RxL4KGrKHBXl7Eds1DAmEdcoVawXnLD7SDhpNgtuII2aAkg7a7QS41jxPSZ17p4VdGnMHk3MQ==}
    engines: {node: '>=0.4.0'}
    dev: false

  /dequal@2.0.3:
    resolution: {integrity: sha512-0je+qPKHEMohvfRTCEo3CrPG6cAzAYgmzKyxRiYSSDkS6eGJdyVJm7WaYA5ECaAD9wLB2T4EEeymA5aFVcYXCA==}
    engines: {node: '>=6'}
    dev: false

  /detect-node-es@1.1.0:
    resolution: {integrity: sha512-ypdmJU/TbBby2Dxibuv7ZLW3Bs1QEmM7nHjEANfohJLvE0XVujisn1qPJcZxg+qDucsr+bP6fLD1rPS3AhJ7EQ==}
    dev: false

  /devlop@1.1.0:
    resolution: {integrity: sha512-RWmIqhcFf1lRYBvNmr7qTNuyCt/7/ns2jbpp1+PalgE/rDQcBT0fioSMUpJ93irlUhC5hrg4cYqe6U+0ImW0rA==}
    dependencies:
      dequal: 2.0.3
    dev: false

  /didyoumean@1.2.2:
    resolution: {integrity: sha512-gxtyfqMg7GKyhQmb056K7M3xszy/myH8w+B4RT+QXBQsvAOdc3XymqDDPHx1BgPgsdAA5SIifona89YtRATDzw==}

  /dlv@1.1.3:
    resolution: {integrity: sha512-+HlytyjlPKnIG8XuRG8WvmBP8xs8P71y+SKKS6ZXWoEgLuePxtDoUEiH7WkdePWrQ5JBpE6aoVqfZfJUQkjXwA==}

  /dom-helpers@5.2.1:
    resolution: {integrity: sha512-nRCa7CK3VTrM2NmGkIy4cbK7IZlgBE/PYMn55rrXefr5xXDP0LdtfPnblFDoVdcAfslJ7or6iqAUnx0CCGIWQA==}
    dependencies:
      '@babel/runtime': 7.28.4
      csstype: 3.1.3
    dev: false

  /dom-serializer@2.0.0:
    resolution: {integrity: sha512-wIkAryiqt/nV5EQKqQpo3SToSOV9J0DnbJqwK7Wv/Trc92zIAYZ4FlMu+JPFW1DfGFt81ZTCGgDEabffXeLyJg==}
    dependencies:
      domelementtype: 2.3.0
      domhandler: 5.0.3
      entities: 4.5.0
    dev: true

  /domelementtype@2.3.0:
    resolution: {integrity: sha512-OLETBj6w0OsagBwdXnPdN0cnMfF9opN69co+7ZrbfPGrdpPVNBUj02spi6B1N7wChLQiPn4CSH/zJvXw56gmHw==}
    dev: true

  /domhandler@5.0.3:
    resolution: {integrity: sha512-cgwlv/1iFQiFnU96XXgROh8xTeetsnJiDsTc7TYCLFd9+/WNkIqPTxiM/8pSd8VIrhXGTf1Ny1q1hquVqDJB5w==}
    engines: {node: '>= 4'}
    dependencies:
      domelementtype: 2.3.0
    dev: true

  /dompurify@3.3.0:
    resolution: {integrity: sha512-r+f6MYR1gGN1eJv0TVQbhA7if/U7P87cdPl3HN5rikqaBSBxLiCb/b9O+2eG0cxz0ghyU+mU1QkbsOwERMYlWQ==}
    optionalDependencies:
      '@types/trusted-types': 2.0.7
    dev: false

  /domutils@3.2.2:
    resolution: {integrity: sha512-6kZKyUajlDuqlHKVX1w7gyslj9MPIXzIFiz/rGu35uC1wMi+kMhQwGhl4lt9unC9Vb9INnY9Z3/ZA3+FhASLaw==}
    dependencies:
      dom-serializer: 2.0.0
      domelementtype: 2.3.0
      domhandler: 5.0.3
    dev: true

  /dotenv@16.6.1:
    resolution: {integrity: sha512-uBq4egWHTcTt33a72vpSG0z3HnPuIl6NqYcTrKEg2azoEyl2hpW0zqlxysq2pK9HlDIHyHyakeYaYnSAwd8bow==}
    engines: {node: '>=12'}
    dev: false

  /dotenv@17.2.3:
    resolution: {integrity: sha512-JVUnt+DUIzu87TABbhPmNfVdBDt18BLOWjMUFJMSi/Qqg7NTYtabbvSNJGOJ7afbRuv9D/lngizHtP7QyLQ+9w==}
    engines: {node: '>=12'}
    dev: true

  /dpop@2.1.1:
    resolution: {integrity: sha512-J0Of2JTiM4h5si0tlbPQ/lkqfZ5wAEVkKYBhkwyyANnPJfWH4VsR5uIkZ+T+OSPIwDYUg1fbd5Mmodd25HjY1w==}
    dev: false

  /dunder-proto@1.0.1:
    resolution: {integrity: sha512-KIN/nDJBQRcXw0MLVhZE9iQHmG68qAVIBg9CqmUYjmQIhgij9U5MFvrqkUL5FbtyyzZuOeOt0zdeRe4UY7ct+A==}
    engines: {node: '>= 0.4'}
    dependencies:
      call-bind-apply-helpers: 1.0.2
      es-errors: 1.3.0
      gopd: 1.2.0
    dev: false

  /electron-to-chromium@1.5.243:
    resolution: {integrity: sha512-ZCphxFW3Q1TVhcgS9blfut1PX8lusVi2SvXQgmEEnK4TCmE1JhH2JkjJN+DNt0pJJwfBri5AROBnz2b/C+YU9g==}

  /emoji-regex@8.0.0:
    resolution: {integrity: sha512-MSjYzcWNOA0ewAHpz0MxpYFvwg6yjy1NG3xteoqz644VCo/RPgnr1/GGt+ic3iJTzQ8Eu3TdM14SawnVUmGE6A==}
    dev: false

  /encoding-sniffer@0.2.1:
    resolution: {integrity: sha512-5gvq20T6vfpekVtqrYQsSCFZ1wEg5+wW0/QaZMWkFr6BqD3NfKs0rLCx4rrVlSWJeZb5NBJgVLswK/w2MWU+Gw==}
    dependencies:
      iconv-lite: 0.6.3
      whatwg-encoding: 3.1.1
    dev: true

  /ensure-posix-path@1.1.1:
    resolution: {integrity: sha512-VWU0/zXzVbeJNXvME/5EmLuEj2TauvoaTz6aFYK1Z92JCBlDlZ3Gu0tuGR42kpW1754ywTs+QB0g5TP0oj9Zaw==}
    dev: true

  /entities@4.5.0:
    resolution: {integrity: sha512-V0hjH4dGPh9Ao5p0MoRY6BVqtwCjhz6vI5LT8AJ55H+4g9/4vbHx1I54fS0XuclLhDHArPQCiMjDxjaL8fPxhw==}
    engines: {node: '>=0.12'}
    dev: true

  /entities@6.0.1:
    resolution: {integrity: sha512-aN97NXWF6AWBTahfVOIrB/NShkzi5H7F9r1s9mD3cDj4Ko5f2qhhVoYMibXF7GlLveb/D2ioWay8lxI97Ven3g==}
    engines: {node: '>=0.12'}

  /eol@0.9.1:
    resolution: {integrity: sha512-Ds/TEoZjwggRoz/Q2O7SE3i4Jm66mqTDfmdHdq/7DKVk3bro9Q8h6WdXKdPqFLMoqxrDK5SVRzHVPOS6uuGtrg==}
    dev: true

  /es-cookie@1.3.2:
    resolution: {integrity: sha512-UTlYYhXGLOy05P/vKVT2Ui7WtC7NiRzGtJyAKKn32g5Gvcjn7KAClLPWlipCtxIus934dFg9o9jXiBL0nP+t9Q==}
    dev: false

  /es-define-property@1.0.1:
    resolution: {integrity: sha512-e3nRfgfUZ4rNGL232gUgX06QNyyez04KdjFrF+LTRoOXmrOgFKDg4BCdsjW8EnT69eqdYGmRpJwiPVYNrCaW3g==}
    engines: {node: '>= 0.4'}
    dev: false

  /es-errors@1.3.0:
    resolution: {integrity: sha512-Zf5H2Kxt2xjTvbJvP2ZWLEICxA6j+hAmMzIlypy4xcBg1vKVnx89Wy0GbS+kf5cwCVFFzdCFh2XSCFNULS6csw==}
    engines: {node: '>= 0.4'}
    dev: false

  /es-object-atoms@1.1.1:
    resolution: {integrity: sha512-FGgH2h8zKNim9ljj7dankFPcICIK9Cp5bm+c2gQSYePhpaG5+esrLODihIorn+Pe6FGJzWhXQotPv73jTaldXA==}
    engines: {node: '>= 0.4'}
    dependencies:
      es-errors: 1.3.0
    dev: false

  /es-set-tostringtag@2.1.0:
    resolution: {integrity: sha512-j6vWzfrGVfyXxge+O0x5sh6cvxAog0a/4Rdd2K36zCMV5eJ+/+tOAngRO8cODMNWbVRdVlmGZQL2YS3yR8bIUA==}
    engines: {node: '>= 0.4'}
    dependencies:
      es-errors: 1.3.0
      get-intrinsic: 1.3.0
      has-tostringtag: 1.0.2
      hasown: 2.0.2
    dev: false

  /es6-promise@3.3.1:
    resolution: {integrity: sha512-SOp9Phqvqn7jtEUxPWdWfWoLmyt2VaJ6MpvP9Comy1MceMXqE6bxvaTu4iaxpYYPzhny28Lc+M87/c2cPK6lDg==}
    dev: false

  /esbuild@0.25.11:
    resolution: {integrity: sha512-KohQwyzrKTQmhXDW1PjCv3Tyspn9n5GcY2RTDqeORIdIJY8yKIF7sTSopFmn/wpMPW4rdPXI0UE5LJLuq3bx0Q==}
    engines: {node: '>=18'}
    hasBin: true
    requiresBuild: true
    optionalDependencies:
      '@esbuild/aix-ppc64': 0.25.11
      '@esbuild/android-arm': 0.25.11
      '@esbuild/android-arm64': 0.25.11
      '@esbuild/android-x64': 0.25.11
      '@esbuild/darwin-arm64': 0.25.11
      '@esbuild/darwin-x64': 0.25.11
      '@esbuild/freebsd-arm64': 0.25.11
      '@esbuild/freebsd-x64': 0.25.11
      '@esbuild/linux-arm': 0.25.11
      '@esbuild/linux-arm64': 0.25.11
      '@esbuild/linux-ia32': 0.25.11
      '@esbuild/linux-loong64': 0.25.11
      '@esbuild/linux-mips64el': 0.25.11
      '@esbuild/linux-ppc64': 0.25.11
      '@esbuild/linux-riscv64': 0.25.11
      '@esbuild/linux-s390x': 0.25.11
      '@esbuild/linux-x64': 0.25.11
      '@esbuild/netbsd-arm64': 0.25.11
      '@esbuild/netbsd-x64': 0.25.11
      '@esbuild/openbsd-arm64': 0.25.11
      '@esbuild/openbsd-x64': 0.25.11
      '@esbuild/openharmony-arm64': 0.25.11
      '@esbuild/sunos-x64': 0.25.11
      '@esbuild/win32-arm64': 0.25.11
      '@esbuild/win32-ia32': 0.25.11
      '@esbuild/win32-x64': 0.25.11
    dev: true

  /escalade@3.2.0:
    resolution: {integrity: sha512-WUj2qlxaQtO4g6Pq5c29GTcWGDyd8itL8zTlipgECz3JesAiiOKotd8JU6otB3PACgG6xkJUyVhboMS+bje/jA==}
    engines: {node: '>=6'}

  /escape-string-regexp@4.0.0:
    resolution: {integrity: sha512-TtpcNJ3XAzx3Gq8sWRzJaVajRs0uVxA2YAkdb1jm2YkPz4G6egUFAyA3n5vtEIZefPk5Wa4UXbKuS5fKkJWdgA==}
    engines: {node: '>=10'}
    dev: true

  /escape-string-regexp@5.0.0:
    resolution: {integrity: sha512-/veY75JbMK4j1yjvuUxuVsiS/hr/4iHs9FTT6cgTexxdE0Ly/glccBAkloH/DofkjRbZU3bnoj38mOmhkZ0lHw==}
    engines: {node: '>=12'}
    dev: false

  /eslint-import-context@0.1.9(unrs-resolver@1.11.1):
    resolution: {integrity: sha512-K9Hb+yRaGAGUbwjhFNHvSmmkZs9+zbuoe3kFQ4V1wYjrepUFYM2dZAfNtjbbj3qsPfUfsA68Bx/ICWQMi+C8Eg==}
    engines: {node: ^12.20.0 || ^14.18.0 || >=16.0.0}
    peerDependencies:
      unrs-resolver: ^1.0.0
    peerDependenciesMeta:
      unrs-resolver:
        optional: true
    dependencies:
      get-tsconfig: 4.13.0
      stable-hash-x: 0.2.0
      unrs-resolver: 1.11.1
    dev: true

  /eslint-plugin-import-x@4.16.1(eslint@9.38.0):
    resolution: {integrity: sha512-vPZZsiOKaBAIATpFE2uMI4w5IRwdv/FpQ+qZZMR4E+PeOcM4OeoEbqxRMnywdxP19TyB/3h6QBB0EWon7letSQ==}
    engines: {node: ^18.18.0 || ^20.9.0 || >=21.1.0}
    peerDependencies:
      '@typescript-eslint/utils': ^8.0.0
      eslint: ^8.57.0 || ^9.0.0
      eslint-import-resolver-node: '*'
    peerDependenciesMeta:
      '@typescript-eslint/utils':
        optional: true
      eslint-import-resolver-node:
        optional: true
    dependencies:
      '@typescript-eslint/types': 8.46.2
      comment-parser: 1.4.1
      debug: 4.4.3
      eslint: 9.38.0
      eslint-import-context: 0.1.9(unrs-resolver@1.11.1)
      is-glob: 4.0.3
      minimatch: 9.0.5
      semver: 7.7.3
      stable-hash-x: 0.2.0
      unrs-resolver: 1.11.1
    transitivePeerDependencies:
      - supports-color
    dev: true

  /eslint-plugin-react-hooks@5.2.0(eslint@9.38.0):
    resolution: {integrity: sha512-+f15FfK64YQwZdJNELETdn5ibXEUQmW1DZL6KXhNnc2heoy/sg9VJJeT7n8TlMWouzWqSWavFkIhHyIbIAEapg==}
    engines: {node: '>=10'}
    peerDependencies:
      eslint: ^3.0.0 || ^4.0.0 || ^5.0.0 || ^6.0.0 || ^7.0.0 || ^8.0.0-0 || ^9.0.0
    dependencies:
      eslint: 9.38.0
    dev: true

  /eslint-plugin-react-refresh@0.4.24(eslint@9.38.0):
    resolution: {integrity: sha512-nLHIW7TEq3aLrEYWpVaJ1dRgFR+wLDPN8e8FpYAql/bMV2oBEfC37K0gLEGgv9fy66juNShSMV8OkTqzltcG/w==}
    peerDependencies:
      eslint: '>=8.40'
    dependencies:
      eslint: 9.38.0
    dev: true

  /eslint-scope@8.4.0:
    resolution: {integrity: sha512-sNXOfKCn74rt8RICKMvJS7XKV/Xk9kA7DyJr8mJik3S7Cwgy3qlkkmyS2uQB3jiJg6VNdZd/pDBJu0nvG2NlTg==}
    engines: {node: ^18.18.0 || ^20.9.0 || >=21.1.0}
    dependencies:
      esrecurse: 4.3.0
      estraverse: 5.3.0
    dev: true

  /eslint-visitor-keys@3.4.3:
    resolution: {integrity: sha512-wpc+LXeiyiisxPlEkUzU6svyS1frIO3Mgxj1fdy7Pm8Ygzguax2N3Fa/D/ag1WqbOprdI+uY6wMUl8/a2G+iag==}
    engines: {node: ^12.22.0 || ^14.17.0 || >=16.0.0}
    dev: true

  /eslint-visitor-keys@4.2.1:
    resolution: {integrity: sha512-Uhdk5sfqcee/9H/rCOJikYz67o0a2Tw2hGRPOG2Y1R2dg7brRe1uG0yaNQDHu+TO/uQPF/5eCapvYSmHUjt7JQ==}
    engines: {node: ^18.18.0 || ^20.9.0 || >=21.1.0}
    dev: true

  /eslint@9.38.0:
    resolution: {integrity: sha512-t5aPOpmtJcZcz5UJyY2GbvpDlsK5E8JqRqoKtfiKE3cNh437KIqfJr3A3AKf5k64NPx6d0G3dno6XDY05PqPtw==}
    engines: {node: ^18.18.0 || ^20.9.0 || >=21.1.0}
    hasBin: true
    peerDependencies:
      jiti: '*'
    peerDependenciesMeta:
      jiti:
        optional: true
    dependencies:
      '@eslint-community/eslint-utils': 4.9.0(eslint@9.38.0)
      '@eslint-community/regexpp': 4.12.2
      '@eslint/config-array': 0.21.1
      '@eslint/config-helpers': 0.4.2
      '@eslint/core': 0.16.0
      '@eslint/eslintrc': 3.3.1
      '@eslint/js': 9.38.0
      '@eslint/plugin-kit': 0.4.1
      '@humanfs/node': 0.16.7
      '@humanwhocodes/module-importer': 1.0.1
      '@humanwhocodes/retry': 0.4.3
      '@types/estree': 1.0.8
      ajv: 6.12.6
      chalk: 4.1.2
      cross-spawn: 7.0.6
      debug: 4.4.3
      escape-string-regexp: 4.0.0
      eslint-scope: 8.4.0
      eslint-visitor-keys: 4.2.1
      espree: 10.4.0
      esquery: 1.6.0
      esutils: 2.0.3
      fast-deep-equal: 3.1.3
      file-entry-cache: 8.0.0
      find-up: 5.0.0
      glob-parent: 6.0.2
      ignore: 5.3.2
      imurmurhash: 0.1.4
      is-glob: 4.0.3
      json-stable-stringify-without-jsonify: 1.0.1
      lodash.merge: 4.6.2
      minimatch: 3.1.2
      natural-compare: 1.4.0
      optionator: 0.9.4
    transitivePeerDependencies:
      - supports-color
    dev: true

  /espree@10.4.0:
    resolution: {integrity: sha512-j6PAQ2uUr79PZhBjP5C5fhl8e39FmRnOjsD5lGnWrFU8i2G776tBK7+nP8KuQUTTyAZUwfQqXAgrVH5MbH9CYQ==}
    engines: {node: ^18.18.0 || ^20.9.0 || >=21.1.0}
    dependencies:
      acorn: 8.15.0
      acorn-jsx: 5.3.2(acorn@8.15.0)
      eslint-visitor-keys: 4.2.1
    dev: true

  /esquery@1.6.0:
    resolution: {integrity: sha512-ca9pw9fomFcKPvFLXhBKUK90ZvGibiGOvRJNbjljY7s7uq/5YO4BOzcYtJqExdx99rF6aAcnRxHmcUHcz6sQsg==}
    engines: {node: '>=0.10'}
    dependencies:
      estraverse: 5.3.0
    dev: true

  /esrecurse@4.3.0:
    resolution: {integrity: sha512-KmfKL3b6G+RXvP8N1vr3Tq1kL/oCFgn2NYXEtqP8/L3pKapUA4G8cFVaoF3SU323CD4XypR/ffioHmkti6/Tag==}
    engines: {node: '>=4.0'}
    dependencies:
      estraverse: 5.3.0
    dev: true

  /estraverse@5.3.0:
    resolution: {integrity: sha512-MMdARuVEQziNTeJD8DgMqmhwR11BRQ/cBP+pLtYdSTnf3MIO8fFeiINEbX36ZdNlfU/7A9f3gUw49B3oQsvwBA==}
    engines: {node: '>=4.0'}
    dev: true

  /estree-util-is-identifier-name@3.0.0:
    resolution: {integrity: sha512-hFtqIDZTIUZ9BXLb8y4pYGyk6+wekIivNVTcmvk8NoOh+VeRn5y6cEHzbURrWbfp1fIqdVipilzj+lfaadNZmg==}
    dev: false

  /esutils@2.0.3:
    resolution: {integrity: sha512-kVscqXk4OCp68SZ0dkgEKVi6/8ij300KBWTJq32P/dYeWTSwK41WyTxalN1eRmA5Z9UU/LX9D7FWSmV9SAYx6g==}
    engines: {node: '>=0.10.0'}
    dev: true

  /eventemitter3@4.0.7:
    resolution: {integrity: sha512-8guHBZCwKnFhYdHr2ysuRWErTwhoN2X8XELRlrRwpmfeY2jjuUN4taQMsULKUVo1K4DvZl+0pgfyoysHxvmvEw==}
    dev: false

  /eventemitter3@5.0.1:
    resolution: {integrity: sha512-GWkBvjiSZK87ELrYOSESUYeVIc9mvLLf/nXalMOS5dYrgZq9o5OVkbZAVM06CVxYsCwH9BDZFPlQTlPA1j4ahA==}
    dev: false

  /events-universal@1.0.1:
    resolution: {integrity: sha512-LUd5euvbMLpwOF8m6ivPCbhQeSiYVNb8Vs0fQ8QjXo0JTkEHpz8pxdQf0gStltaPpw0Cca8b39KxvK9cfKRiAw==}
    dependencies:
      bare-events: 2.8.1
    transitivePeerDependencies:
      - bare-abort-controller
    dev: true

  /extend@3.0.2:
    resolution: {integrity: sha512-fjquC59cD7CyW6urNXK0FBufkZcoiGG80wTuPujX590cB5Ttln20E2UB4S/WARVqhXffZl2LNgS+gQdPIIim/g==}
    dev: false

  /fast-deep-equal@3.1.3:
    resolution: {integrity: sha512-f3qQ9oQy9j2AhBe/H9VC91wLmKBCCU/gDOnKNAYG5hswO7BLKj09Hc5HYNz9cGI++xlpDCIgDaitVs03ATR84Q==}

  /fast-equals@5.3.2:
    resolution: {integrity: sha512-6rxyATwPCkaFIL3JLqw8qXqMpIZ942pTX/tbQFkRsDGblS8tNGtlUauA/+mt6RUfqn/4MoEr+WDkYoIQbibWuQ==}
    engines: {node: '>=6.0.0'}
    dev: false

  /fast-fifo@1.3.2:
    resolution: {integrity: sha512-/d9sfos4yxzpwkDkuN7k2SqFKtYNmCTzgfEpz82x34IM9/zc8KGxQoXg1liNC/izpRM/MBdt44Nmx41ZWqk+FQ==}
    dev: true

  /fast-glob@3.3.3:
    resolution: {integrity: sha512-7MptL8U0cqcFdzIzwOTHoilX9x5BrNqye7Z/LuC7kCMRio1EMSyqRK3BEAUD7sXRq4iT4AzTVuZdhgQ2TCvYLg==}
    engines: {node: '>=8.6.0'}
    dependencies:
      '@nodelib/fs.stat': 2.0.5
      '@nodelib/fs.walk': 1.2.8
      glob-parent: 5.1.2
      merge2: 1.4.1
      micromatch: 4.0.8

  /fast-json-stable-stringify@2.1.0:
    resolution: {integrity: sha512-lhd/wF+Lk98HZoTCtlVraHtfh5XYijIjalXck7saUtuanSDyLMxnHhSXEDJqHxD7msR8D0uCmqlkwjCV8xvwHw==}
    dev: true

  /fast-levenshtein@2.0.6:
    resolution: {integrity: sha512-DCXu6Ifhqcks7TZKY3Hxp3y6qphY5SJZmrWMDrKcERSOXWQdMhU9Ig/PYrzyw/ul9jOIyh0N4M0tbC5hodg8dw==}
    dev: true

  /fast-safe-stringify@2.1.1:
    resolution: {integrity: sha512-W+KJc2dmILlPplD/H4K9l9LcAHAfPtP6BY84uVLXQ6Evcz9Lcg33Y2z1IVblT6xdY54PXYVHEv+0Wpq8Io6zkA==}
    dev: false

  /fast-uri@3.1.0:
    resolution: {integrity: sha512-iPeeDKJSWf4IEOasVVrknXpaBV0IApz/gp7S2bb7Z4Lljbl2MGJRqInZiUrQwV16cpzw/D3S5j5Julj/gT52AA==}
    dev: false

  /fast-xml-parser@4.5.3:
    resolution: {integrity: sha512-RKihhV+SHsIUGXObeVy9AXiBbFwkVk7Syp8XgwN5U3JV416+Gwp/GO9i0JYKmikykgz/UHRrrV4ROuZEo/T0ig==}
    hasBin: true
    dependencies:
      strnum: 1.1.2
    dev: false

  /fastq@1.19.1:
    resolution: {integrity: sha512-GwLTyxkCXjXbxqIhTsMI2Nui8huMPtnxg7krajPJAjnEG/iiOS7i+zCtWGZR9G0NBKbXKh6X9m9UIsYX/N6vvQ==}
    dependencies:
      reusify: 1.1.0

  /fdir@6.5.0(picomatch@4.0.3):
    resolution: {integrity: sha512-tIbYtZbucOs0BRGqPJkshJUYdL+SDH7dVM8gjy+ERp3WAUjLEFJE+02kanyHtwjWOnwrKYBiwAmM0p4kLJAnXg==}
    engines: {node: '>=12.0.0'}
    peerDependencies:
      picomatch: ^3 || ^4
    peerDependenciesMeta:
      picomatch:
        optional: true
    dependencies:
      picomatch: 4.0.3
    dev: true

  /file-entry-cache@8.0.0:
    resolution: {integrity: sha512-XXTUwCvisa5oacNGRP9SfNtYBNAMi+RPwBFmblZEF7N7swHYQS6/Zfk7SRwx4D5j3CH211YNRco1DEMNVfZCnQ==}
    engines: {node: '>=16.0.0'}
    dependencies:
      flat-cache: 4.0.1
    dev: true

  /fill-range@7.1.1:
    resolution: {integrity: sha512-YsGpe3WHLK8ZYi4tWDg2Jy3ebRz2rXowDxnld4bkQB00cc/1Zw9AWnC0i9ztDJitivtQvaI9KaLyKrc+hBW0yg==}
    engines: {node: '>=8'}
    dependencies:
      to-regex-range: 5.0.1

  /find-up@5.0.0:
    resolution: {integrity: sha512-78/PXT1wlLLDgTzDs7sjq9hzz0vXD+zn+7wypEe4fXQxCmdmqfGsEPQxmiCSQI3ajFV91bVSsvNtrJRiW6nGng==}
    engines: {node: '>=10'}
    dependencies:
      locate-path: 6.0.0
      path-exists: 4.0.0

  /flat-cache@4.0.1:
    resolution: {integrity: sha512-f7ccFPK3SXFHpx15UIGyRJ/FJQctuKZ0zVuN3frBo4HnK3cay9VEW0R6yPYFHC0AgqhukPzKjq22t5DmAyqGyw==}
    engines: {node: '>=16'}
    dependencies:
      flatted: 3.3.3
      keyv: 4.5.4
    dev: true

  /flatted@3.3.3:
    resolution: {integrity: sha512-GX+ysw4PBCz0PzosHDepZGANEuFCMLrnRTiEy9McGjmkCQYwRq4A/X786G/fjM/+OjsWSU1ZrY5qyARZmO/uwg==}
    dev: true

  /follow-redirects@1.15.11:
    resolution: {integrity: sha512-deG2P0JfjrTxl50XGCDyfI97ZGVCxIpfKYmfyrQ54n5FO/0gfIES8C/Psl6kWVDolizcaaxZJnTS0QSMxvnsBQ==}
    engines: {node: '>=4.0'}
    peerDependencies:
      debug: '*'
    peerDependenciesMeta:
      debug:
        optional: true
    dev: false

  /foreach@2.0.6:
    resolution: {integrity: sha512-k6GAGDyqLe9JaebCsFCoudPPWfihKu8pylYXRlqP1J7ms39iPoTtk2fviNglIeQEwdh0bQeKJ01ZPyuyQvKzwg==}
    dev: false

  /form-data@4.0.4:
    resolution: {integrity: sha512-KrGhL9Q4zjj0kiUt5OO4Mr/A/jlI2jDYs5eHBpYHPcBEVSiipAvn2Ko2HnPe20rmcuuvMHNdZFp+4IlGTMF0Ow==}
    engines: {node: '>= 6'}
    dependencies:
      asynckit: 0.4.0
      combined-stream: 1.0.8
      es-set-tostringtag: 2.1.0
      hasown: 2.0.2
      mime-types: 2.1.35
    dev: false

  /fraction.js@4.3.7:
    resolution: {integrity: sha512-ZsDfxO51wGAXREY55a7la9LScWpwv9RxIrYABrlvOFBlH/ShPnrtsXeuUIfXKKOVicNxQ+o8JTbJvjS4M89yew==}
    dev: false

  /fs-extra@11.3.2:
    resolution: {integrity: sha512-Xr9F6z6up6Ws+NjzMCZc6WXg2YFRlrLP9NQDO3VQrWrfiojdhS56TzueT88ze0uBdCTwEIhQ3ptnmKeWGFAe0A==}
    engines: {node: '>=14.14'}
    dependencies:
      graceful-fs: 4.2.11
      jsonfile: 6.2.0
      universalify: 2.0.1
    dev: true

  /fs-extra@8.1.0:
    resolution: {integrity: sha512-yhlQgA6mnOJUKOsRUFsgJdQCvkKhcz8tlZG5HBQfReYZy46OwLcY+Zia0mtdHsOo9y/hP+CxMN0TU9QxoOtG4g==}
    engines: {node: '>=6 <7 || >=8'}
    dependencies:
      graceful-fs: 4.2.11
      jsonfile: 4.0.0
      universalify: 0.1.2
    dev: true

  /fs-merger@3.2.1:
    resolution: {integrity: sha512-AN6sX12liy0JE7C2evclwoo0aCG3PFulLjrTLsJpWh/2mM+DinhpSGqYLbHBBbIW1PLRNcFhJG8Axtz8mQW3ug==}
    dependencies:
      broccoli-node-api: 1.7.0
      broccoli-node-info: 2.2.0
      fs-extra: 8.1.0
      fs-tree-diff: 2.0.1
      walk-sync: 2.2.0
    transitivePeerDependencies:
      - supports-color
    dev: true

  /fs-mkdirp-stream@2.0.1:
    resolution: {integrity: sha512-UTOY+59K6IA94tec8Wjqm0FSh5OVudGNB0NL/P6fB3HiE3bYOY3VYBGijsnOHNkQSwC1FKkU77pmq7xp9CskLw==}
    engines: {node: '>=10.13.0'}
    dependencies:
      graceful-fs: 4.2.11
      streamx: 2.23.0
    transitivePeerDependencies:
      - bare-abort-controller
      - react-native-b4a
    dev: true

  /fs-tree-diff@2.0.1:
    resolution: {integrity: sha512-x+CfAZ/lJHQqwlD64pYM5QxWjzWhSjroaVsr8PW831zOApL55qPibed0c+xebaLWVr2BnHFoHdrwOv8pzt8R5A==}
    engines: {node: 6.* || 8.* || >= 10.*}
    dependencies:
      '@types/symlink-or-copy': 1.2.2
      heimdalljs-logger: 0.1.10
      object-assign: 4.1.1
      path-posix: 1.0.0
      symlink-or-copy: 1.3.1
    transitivePeerDependencies:
      - supports-color
    dev: true

  /fs.realpath@1.0.0:
    resolution: {integrity: sha512-OO0pH2lK6a0hZnAdau5ItzHPI6pUlvI7jMVnxUQRtw4owF2wk8lOSabtGDCTP4Ggrg2MbGnWO9X8K1t4+fGMDw==}

  /fsevents@2.3.3:
    resolution: {integrity: sha512-5xoDfX+fL7faATnagmWPpbFtwh/R77WmMMqqHGS65C3vvB0YHrgF+B1YmZ3441tMj5n63k0212XNoJwzlhffQw==}
    engines: {node: ^8.16.0 || ^10.6.0 || >=11.0.0}
    os: [darwin]
    requiresBuild: true
    optional: true

  /function-bind@1.1.2:
    resolution: {integrity: sha512-7XHNxH7qX9xG5mIwxkhumTox/MIRNcOgDrxWsMt2pAr23WHp6MrRlN7FBSFpCpr+oVO0F744iUgR82nJMfG2SA==}

  /gensync@1.0.0-beta.2:
    resolution: {integrity: sha512-3hN7NaskYvMDLQY55gnW3NQ+mesEAepTqlg+VEbj7zzqEMBVNhzcGYYeqFo/TlYz6eQiFcp1HcsCZO+nGgS8zg==}
    engines: {node: '>=6.9.0'}

  /get-caller-file@2.0.5:
    resolution: {integrity: sha512-DyFP3BM/3YHTQOCUL/w0OZHR0lpKeGrxotcHWcqNEdnltqFwXVfhEBQ94eIo34AfQpo0rGki4cyIiftY06h2Fg==}
    engines: {node: 6.* || 8.* || >= 10.*}
    dev: false

  /get-intrinsic@1.3.0:
    resolution: {integrity: sha512-9fSjSaos/fRIVIp+xSJlE6lfwhES7LNtKaCBIamHsjr2na1BiABJPo0mOjjz8GJDURarmCPGqaiVg5mfjb98CQ==}
    engines: {node: '>= 0.4'}
    dependencies:
      call-bind-apply-helpers: 1.0.2
      es-define-property: 1.0.1
      es-errors: 1.3.0
      es-object-atoms: 1.1.1
      function-bind: 1.1.2
      get-proto: 1.0.1
      gopd: 1.2.0
      has-symbols: 1.1.0
      hasown: 2.0.2
      math-intrinsics: 1.1.0
    dev: false

  /get-nonce@1.0.1:
    resolution: {integrity: sha512-FJhYRoDaiatfEkUK8HKlicmu/3SGFD51q3itKDGoSTysQJBnfOcxU5GxnhE1E6soB76MbT0MBtnKJuXyAx+96Q==}
    engines: {node: '>=6'}
    dev: false

  /get-proto@1.0.1:
    resolution: {integrity: sha512-sTSfBjoXBp89JvIKIefqw7U2CCebsc74kiY6awiGogKtoSGbgjYE/G/+l9sF3MWFPNc9IcoOC4ODfKHfxFmp0g==}
    engines: {node: '>= 0.4'}
    dependencies:
      dunder-proto: 1.0.1
      es-object-atoms: 1.1.1
    dev: false

  /get-tsconfig@4.13.0:
    resolution: {integrity: sha512-1VKTZJCwBrvbd+Wn3AOgQP/2Av+TfTCOlE4AcRJE72W1ksZXbAx8PPBR9RzgTeSPzlPMHrbANMH3LbltH73wxQ==}
    dependencies:
      resolve-pkg-maps: 1.0.0
    dev: true

  /glob-parent@5.1.2:
    resolution: {integrity: sha512-AOIgSQCepiJYwP3ARnGx+5VnTu2HBYdzbGP45eLw1vr3zB3vZLeyed1sC9hnbcOc9/SrMyM5RPQrkGz4aS9Zow==}
    engines: {node: '>= 6'}
    dependencies:
      is-glob: 4.0.3

  /glob-parent@6.0.2:
    resolution: {integrity: sha512-XxwI8EOhVQgWp6iDL+3b0r86f4d6AX6zSU55HfB4ydCEuXLXc5FcYeOu+nnGftS4TEju/11rt4KJPTMgbfmv4A==}
    engines: {node: '>=10.13.0'}
    dependencies:
      is-glob: 4.0.3

<<<<<<< HEAD
  /glob-stream@8.0.3:
    resolution: {integrity: sha512-fqZVj22LtFJkHODT+M4N1RJQ3TjnnQhfE9GwZI8qXscYarnhpip70poMldRnP8ipQ/w0B621kOhfc53/J9bd/A==}
    engines: {node: '>=10.13.0'}
    dependencies:
      '@gulpjs/to-absolute-glob': 4.0.0
      anymatch: 3.1.3
      fastq: 1.19.1
      glob-parent: 6.0.2
      is-glob: 4.0.3
      is-negated-glob: 1.0.0
      normalize-path: 3.0.0
      streamx: 2.23.0
    transitivePeerDependencies:
      - bare-abort-controller
      - react-native-b4a
    dev: true

  /glob@10.4.5:
    resolution: {integrity: sha512-7Bv8RF0k6xjo7d4A/PxYLbUCfb6c+Vpd2/mB2yRDlew7Jb5hEXiCD9ibfO7wpk8i4sevK6DFny9h7EYbM3/sHg==}
    hasBin: true
=======
  /glob@13.0.0:
    resolution: {integrity: sha512-tvZgpqk6fz4BaNZ66ZsRaZnbHvP/jG3uKJvAZOwEVUL4RTA5nJeeLYfyN9/VA8NX/V3IBG+hkeuGpKjvELkVhA==}
    engines: {node: 20 || >=22}
>>>>>>> be668a3a
    dependencies:
      minimatch: 10.1.1
      minipass: 7.1.2
      path-scurry: 2.0.1

  /glob@7.2.3:
    resolution: {integrity: sha512-nFR0zLpU2YCaRxwoCJvL6UvCH2JFyFVIvwTLsIf21AuHlMskA1hhTdk+LlYJtOlYt9v6dvszD2BGRqBL+iQK9Q==}
    deprecated: Glob versions prior to v9 are no longer supported
    dependencies:
      fs.realpath: 1.0.0
      inflight: 1.0.6
      inherits: 2.0.4
      minimatch: 3.1.2
      once: 1.4.0
      path-is-absolute: 1.0.1
    dev: true

  /glob@9.3.5:
    resolution: {integrity: sha512-e1LleDykUz2Iu+MTYdkSsuWX8lvAjAcs0Xef0lNIu0S2wOAzuTxCJtcd9S3cijlwYF18EsU3rzb8jPVobxDh9Q==}
    engines: {node: '>=16 || 14 >=14.17'}
    dependencies:
      fs.realpath: 1.0.0
      minimatch: 8.0.4
      minipass: 4.2.8
      path-scurry: 1.11.1
    dev: false

  /globals@14.0.0:
    resolution: {integrity: sha512-oahGvuMGQlPw/ivIYBjVSrWAfWLBeku5tpPE2fOPLi+WHffIWbuh2tCjhyQhTBPMf5E9jDEH4FOmTYgYwbKwtQ==}
    engines: {node: '>=18'}
    dev: true

  /globals@15.15.0:
    resolution: {integrity: sha512-7ACyT3wmyp3I61S4fG682L0VA2RGD9otkqGJIwNUMF1SWUombIIk+af1unuDYgMm082aHYwD+mzJvv9Iu8dsgg==}
    engines: {node: '>=18'}
    dev: true

  /goober@2.1.18(csstype@3.1.3):
    resolution: {integrity: sha512-2vFqsaDVIT9Gz7N6kAL++pLpp41l3PfDuusHcjnGLfR6+huZkl6ziX+zgVC3ZxpqWhzH6pyDdGrCeDhMIvwaxw==}
    peerDependencies:
      csstype: ^3.0.10
    dependencies:
      csstype: 3.1.3
    dev: false

  /gopd@1.2.0:
    resolution: {integrity: sha512-ZUKRh6/kUFoAiTAtTYPZJ3hw9wNxx+BIBOijnlG9PnrJsCcSjs1wyyD6vJpaYtgnzDrKYRSqf3OO6Rfa93xsRg==}
    engines: {node: '>= 0.4'}
    dev: false

  /graceful-fs@4.2.11:
    resolution: {integrity: sha512-RbJ5/jmFcNNCcDV5o9eTnBLJ/HszWV0P73bc+Ff4nS/rJj+YaS6IGyiOL0VoBYX+l1Wrl3k63h/KrH+nhJ0XvQ==}
    dev: true

  /graphemer@1.4.0:
    resolution: {integrity: sha512-EtKwoO6kxCL9WO5xipiHTZlSzBm7WLT627TqC/uVRd0HKmq8NXyebnNYxDoBi7wt8eTWrUrKXCOVaFq9x1kgag==}
    dev: true

  /gulp-sort@2.0.0:
    resolution: {integrity: sha512-MyTel3FXOdh1qhw1yKhpimQrAmur9q1X0ZigLmCOxouQD+BD3za9/89O+HfbgBQvvh4igEbp0/PUWO+VqGYG1g==}
    dependencies:
      through2: 2.0.5
    dev: true

  /has-flag@4.0.0:
    resolution: {integrity: sha512-EykJT/Q1KjTWctppgIAgfSO0tKVuZUjhgMr17kqTumMl6Afv3EISleU7qZUzoXDFTAHTDC4NOoG/ZxU3EvlMPQ==}
    engines: {node: '>=8'}
    dev: true

  /has-symbols@1.1.0:
    resolution: {integrity: sha512-1cDNdwJ2Jaohmb3sg4OmKaMBwuC48sYni5HUw2DvsC8LjGTLK9h+eb1X6RyuOHe4hT0ULCW68iomhjUoKUqlPQ==}
    engines: {node: '>= 0.4'}
    dev: false

  /has-tostringtag@1.0.2:
    resolution: {integrity: sha512-NqADB8VjPFLM2V0VvHUewwwsw0ZWBaIdgo+ieHtK3hasLz4qeCRjYcqfB6AQrBggRKppKF8L52/VqdVsO47Dlw==}
    engines: {node: '>= 0.4'}
    dependencies:
      has-symbols: 1.1.0
    dev: false

  /hasown@2.0.2:
    resolution: {integrity: sha512-0hJU9SCPvmMzIBdZFqNPXWa6dqh7WdH0cII9y+CyS8rG3nL48Bclra9HmKhVVUHyPWNH5Y7xDwAB7bfgSjkUMQ==}
    engines: {node: '>= 0.4'}
    dependencies:
      function-bind: 1.1.2

  /hast-util-from-parse5@8.0.3:
    resolution: {integrity: sha512-3kxEVkEKt0zvcZ3hCRYI8rqrgwtlIOFMWkbclACvjlDw8Li9S2hk/d51OI0nr/gIpdMHNepwgOKqZ/sy0Clpyg==}
    dependencies:
      '@types/hast': 3.0.4
      '@types/unist': 3.0.3
      devlop: 1.1.0
      hastscript: 9.0.1
      property-information: 7.1.0
      vfile: 6.0.3
      vfile-location: 5.0.3
      web-namespaces: 2.0.1
    dev: false

  /hast-util-is-element@3.0.0:
    resolution: {integrity: sha512-Val9mnv2IWpLbNPqc/pUem+a7Ipj2aHacCwgNfTiK0vJKl0LF+4Ba4+v1oPHFpf3bLYmreq0/l3Gud9S5OH42g==}
    dependencies:
      '@types/hast': 3.0.4
    dev: false

  /hast-util-parse-selector@4.0.0:
    resolution: {integrity: sha512-wkQCkSYoOGCRKERFWcxMVMOcYE2K1AaNLU8DXS9arxnLOUEWbOXKXiJUNzEpqZ3JOKpnha3jkFrumEjVliDe7A==}
    dependencies:
      '@types/hast': 3.0.4
    dev: false

  /hast-util-raw@9.1.0:
    resolution: {integrity: sha512-Y8/SBAHkZGoNkpzqqfCldijcuUKh7/su31kEBp67cFY09Wy0mTRgtsLYsiIxMJxlu0f6AA5SUTbDR8K0rxnbUw==}
    dependencies:
      '@types/hast': 3.0.4
      '@types/unist': 3.0.3
      '@ungap/structured-clone': 1.3.0
      hast-util-from-parse5: 8.0.3
      hast-util-to-parse5: 8.0.0
      html-void-elements: 3.0.0
      mdast-util-to-hast: 13.2.0
      parse5: 7.3.0
      unist-util-position: 5.0.0
      unist-util-visit: 5.0.0
      vfile: 6.0.3
      web-namespaces: 2.0.1
      zwitch: 2.0.4
    dev: false

  /hast-util-to-jsx-runtime@2.3.6:
    resolution: {integrity: sha512-zl6s8LwNyo1P9uw+XJGvZtdFF1GdAkOg8ujOw+4Pyb76874fLps4ueHXDhXWdk6YHQ6OgUtinliG7RsYvCbbBg==}
    dependencies:
      '@types/estree': 1.0.8
      '@types/hast': 3.0.4
      '@types/unist': 3.0.3
      comma-separated-tokens: 2.0.3
      devlop: 1.1.0
      estree-util-is-identifier-name: 3.0.0
      hast-util-whitespace: 3.0.0
      mdast-util-mdx-expression: 2.0.1
      mdast-util-mdx-jsx: 3.2.0
      mdast-util-mdxjs-esm: 2.0.1
      property-information: 7.1.0
      space-separated-tokens: 2.0.2
      style-to-js: 1.1.18
      unist-util-position: 5.0.0
      vfile-message: 4.0.3
    transitivePeerDependencies:
      - supports-color
    dev: false

  /hast-util-to-parse5@8.0.0:
    resolution: {integrity: sha512-3KKrV5ZVI8if87DVSi1vDeByYrkGzg4mEfeu4alwgmmIeARiBLKCZS2uw5Gb6nU9x9Yufyj3iudm6i7nl52PFw==}
    dependencies:
      '@types/hast': 3.0.4
      comma-separated-tokens: 2.0.3
      devlop: 1.1.0
      property-information: 6.5.0
      space-separated-tokens: 2.0.2
      web-namespaces: 2.0.1
      zwitch: 2.0.4
    dev: false

  /hast-util-to-text@4.0.2:
    resolution: {integrity: sha512-KK6y/BN8lbaq654j7JgBydev7wuNMcID54lkRav1P0CaE1e47P72AWWPiGKXTJU271ooYzcvTAn/Zt0REnvc7A==}
    dependencies:
      '@types/hast': 3.0.4
      '@types/unist': 3.0.3
      hast-util-is-element: 3.0.0
      unist-util-find-after: 5.0.0
    dev: false

  /hast-util-whitespace@3.0.0:
    resolution: {integrity: sha512-88JUN06ipLwsnv+dVn+OIYOvAuvBMy/Qoi6O7mQHxdPXpjy+Cd6xRkWwux7DKO+4sYILtLBRIKgsdpS2gQc7qw==}
    dependencies:
      '@types/hast': 3.0.4
    dev: false

  /hastscript@9.0.1:
    resolution: {integrity: sha512-g7df9rMFX/SPi34tyGCyUBREQoKkapwdY/T04Qn9TDWfHhAYt4/I0gMVirzK5wEzeUqIjEB+LXC/ypb7Aqno5w==}
    dependencies:
      '@types/hast': 3.0.4
      comma-separated-tokens: 2.0.3
      hast-util-parse-selector: 4.0.0
      property-information: 7.1.0
      space-separated-tokens: 2.0.2
    dev: false

  /heimdalljs-logger@0.1.10:
    resolution: {integrity: sha512-pO++cJbhIufVI/fmB/u2Yty3KJD0TqNPecehFae0/eps0hkZ3b4Zc/PezUMOpYuHFQbA7FxHZxa305EhmjLj4g==}
    dependencies:
      debug: 2.6.9
      heimdalljs: 0.2.6
    transitivePeerDependencies:
      - supports-color
    dev: true

  /heimdalljs@0.2.6:
    resolution: {integrity: sha512-o9bd30+5vLBvBtzCPwwGqpry2+n0Hi6H1+qwt6y+0kwRHGGF8TFIhJPmnuM0xO97zaKrDZMwO/V56fAnn8m/tA==}
    dependencies:
      rsvp: 3.2.1
    dev: true

  /highlight.js@11.11.1:
    resolution: {integrity: sha512-Xwwo44whKBVCYoliBQwaPvtd/2tYFkRQtXDWj1nackaV2JPXx3L0+Jvd8/qCJ2p+ML0/XVkJ2q+Mr+UVdpJK5w==}
    engines: {node: '>=12.0.0'}
    dev: false

  /hoist-non-react-statics@3.3.2:
    resolution: {integrity: sha512-/gGivxi8JPKWNm/W0jSmzcMPpfpPLc3dY/6GxhX2hQ9iGj3aDfklV4ET7NjKpSinLpJ5vafa9iiGIEZg10SfBw==}
    dependencies:
      react-is: 16.13.1
    dev: false

  /html-parse-stringify@3.0.1:
    resolution: {integrity: sha512-KknJ50kTInJ7qIScF3jeaFRpMpE8/lfiTdzf/twXyPBLAGrLRTmkz3AdTnKeh40X8k9L2fdYwEp/42WGXIRGcg==}
    dependencies:
      void-elements: 3.1.0
    dev: false

  /html-url-attributes@3.0.1:
    resolution: {integrity: sha512-ol6UPyBWqsrO6EJySPz2O7ZSr856WDrEzM5zMqp+FJJLGMW35cLYmmZnl0vztAZxRUoNZJFTCohfjuIJ8I4QBQ==}
    dev: false

  /html-void-elements@3.0.0:
    resolution: {integrity: sha512-bEqo66MRXsUGxWHV5IP0PUiAWwoEjba4VCzg0LjFJBpchPaTfyfCKTG6bc5F8ucKec3q5y6qOdGyYTSBEvhCrg==}
    dev: false

  /htmlparser2@10.0.0:
    resolution: {integrity: sha512-TwAZM+zE5Tq3lrEHvOlvwgj1XLWQCtaaibSN11Q+gGBAS7Y1uZSWwXXRe4iF6OXnaq1riyQAPFOBtYc77Mxq0g==}
    dependencies:
      domelementtype: 2.3.0
      domhandler: 5.0.3
      domutils: 3.2.2
      entities: 6.0.1
    dev: true

  /http2-client@1.3.5:
    resolution: {integrity: sha512-EC2utToWl4RKfs5zd36Mxq7nzHHBuomZboI0yYL6Y0RmBgT7Sgkq4rQ0ezFTYoIsSs7Tm9SJe+o2FcAg6GBhGA==}
    dev: false

  /https-proxy-agent@5.0.1:
    resolution: {integrity: sha512-dFcAjpTQFgoLMzC2VwU+C/CbS7uRL0lWmxDITmqm7C+7F0Odmj6s9l6alZc6AELXhrnggM2CeWSXHGOdX2YtwA==}
    engines: {node: '>= 6'}
    dependencies:
      agent-base: 6.0.2
      debug: 4.4.3
    transitivePeerDependencies:
      - supports-color
    dev: false

  /https-proxy-agent@7.0.6:
    resolution: {integrity: sha512-vK9P5/iUfdl95AI+JVyUuIcVtd4ofvtrOr3HNtM2yxC9bnMbEdp3x01OhQNnjb8IJYi38VlTE3mBXwcfvywuSw==}
    engines: {node: '>= 14'}
    dependencies:
      agent-base: 7.1.4
      debug: 4.4.3
    transitivePeerDependencies:
      - supports-color
    dev: false

  /i18next-browser-languagedetector@8.2.0:
    resolution: {integrity: sha512-P+3zEKLnOF0qmiesW383vsLdtQVyKtCNA9cjSoKCppTKPQVfKd2W8hbVo5ZhNJKDqeM7BOcvNoKJOjpHh4Js9g==}
    dependencies:
      '@babel/runtime': 7.28.4
    dev: false

  /i18next-http-backend@3.0.2:
    resolution: {integrity: sha512-PdlvPnvIp4E1sYi46Ik4tBYh/v/NbYfFFgTjkwFl0is8A18s7/bx9aXqsrOax9WUbeNS6mD2oix7Z0yGGf6m5g==}
    dependencies:
      cross-fetch: 4.0.0
    transitivePeerDependencies:
      - encoding
    dev: false

  /i18next-parser@9.3.0:
    resolution: {integrity: sha512-VaQqk/6nLzTFx1MDiCZFtzZXKKyBV6Dv0cJMFM/hOt4/BWHWRgYafzYfVQRUzotwUwjqeNCprWnutzD/YAGczg==}
    engines: {node: ^18.0.0 || ^20.0.0 || ^22.0.0, npm: '>=6', yarn: '>=1'}
    hasBin: true
    dependencies:
      '@babel/runtime': 7.28.4
      broccoli-plugin: 4.0.7
      cheerio: 1.1.2
      colors: 1.4.0
      commander: 12.1.0
      eol: 0.9.1
      esbuild: 0.25.11
      fs-extra: 11.3.2
      gulp-sort: 2.0.0
      i18next: 24.2.3(typescript@5.6.3)
      js-yaml: 4.1.1
      lilconfig: 3.1.3
      rsvp: 4.8.5
      sort-keys: 5.1.0
      typescript: 5.6.3
      vinyl: 3.0.1
      vinyl-fs: 4.0.2
    transitivePeerDependencies:
      - bare-abort-controller
      - react-native-b4a
      - supports-color
    dev: true

  /i18next@24.2.3(typescript@5.6.3):
    resolution: {integrity: sha512-lfbf80OzkocvX7nmZtu7nSTNbrTYR52sLWxPtlXX1zAhVw8WEnFk4puUkCR4B1dNQwbSpEHHHemcZu//7EcB7A==}
    peerDependencies:
      typescript: ^5
    peerDependenciesMeta:
      typescript:
        optional: true
    dependencies:
      '@babel/runtime': 7.28.4
      typescript: 5.6.3
    dev: true

  /i18next@25.6.0(typescript@5.6.3):
    resolution: {integrity: sha512-tTn8fLrwBYtnclpL5aPXK/tAYBLWVvoHM1zdfXoRNLcI+RvtMsoZRV98ePlaW3khHYKuNh/Q65W/+NVFUeIwVw==}
    peerDependencies:
      typescript: ^5
    peerDependenciesMeta:
      typescript:
        optional: true
    dependencies:
      '@babel/runtime': 7.28.4
      typescript: 5.6.3
    dev: false

  /iconv-lite@0.6.3:
    resolution: {integrity: sha512-4fCk79wshMdzMp2rH06qWrJE4iolqLhCUH+OiuIgU++RB0+94NlDL81atO7GX55uUKueo0txHNtvEyI6D7WdMw==}
    engines: {node: '>=0.10.0'}
    dependencies:
      safer-buffer: 2.1.2
    dev: true

  /ieee754@1.2.1:
    resolution: {integrity: sha512-dcyqhDvX1C46lXZcVqCpK+FtMRQVdIMN6/Df5js2zouUsqG7I6sFxitIC+7KYK29KdXOLHdu9zL4sFnoVQnqaA==}
    dev: true

  /ignore@5.3.2:
    resolution: {integrity: sha512-hsBTNUqQTDwkWtcdYI2i06Y/nUBEsNEDJKjWdigLvegy8kDuJAS8uRlpkkcQpyEXL0Z/pjDy5HBmMjRCJ2gq+g==}
    engines: {node: '>= 4'}
    dev: true

  /ignore@7.0.5:
    resolution: {integrity: sha512-Hs59xBNfUIunMFgWAbGX5cq6893IbWg4KnrjbYwX3tx0ztorVgTDA6B2sxf8ejHJ4wz8BqGUMYlnzNBer5NvGg==}
    engines: {node: '>= 4'}
    dev: true

  /import-fresh@3.3.1:
    resolution: {integrity: sha512-TR3KfrTZTYLPB6jUjfx6MF9WcWrHL9su5TObK4ZkYgBdWKPOFoSoQIdEuTuR82pmtxH2spWG9h6etwfr1pLBqQ==}
    engines: {node: '>=6'}
    dependencies:
      parent-module: 1.0.1
      resolve-from: 4.0.0
    dev: true

  /imurmurhash@0.1.4:
    resolution: {integrity: sha512-JmXMZ6wuvDmLiHEml9ykzqO6lwFbof0GG4IkcGaENdCRDDmMVnny7s5HsIgHCbaq0w2MyPhDqkhTUgS2LU2PHA==}
    engines: {node: '>=0.8.19'}
    dev: true

  /inflight@1.0.6:
    resolution: {integrity: sha512-k92I/b08q4wvFscXCLvqfsHCrjrF7yiXsQuIVvVE7N82W3+aqpzuUdBbfhWcy/FZR3/4IgflMgKLOsvPDrGCJA==}
    deprecated: This module is not supported, and leaks memory. Do not use it. Check out lru-cache if you want a good and tested way to coalesce async requests by a key value, which is much more comprehensive and powerful.
    dependencies:
      once: 1.4.0
      wrappy: 1.0.2
    dev: true

  /inherits@2.0.4:
    resolution: {integrity: sha512-k/vGaX4/Yla3WzyMCvTQOXYeIHvqOKtnqBduzTHpzpQZzAskKMhZ2K+EnBiSM9zGSoIFeMpXKxa4dYeZIQqewQ==}
    dev: true

  /inline-style-parser@0.2.4:
    resolution: {integrity: sha512-0aO8FkhNZlj/ZIbNi7Lxxr12obT7cL1moPfE4tg1LkX7LlLfC6DeX4l2ZEud1ukP9jNQyNnfzQVqwbwmAATY4Q==}
    dev: false

  /internmap@2.0.3:
    resolution: {integrity: sha512-5Hh7Y1wQbvY5ooGgPbDaL5iYLAPzMTUrjMulskHLH6wnv/A+1q5rgEaiuqEjB+oxGXIVZs1FF+R/KPN3ZSQYYg==}
    engines: {node: '>=12'}
    dev: false

  /is-alphabetical@2.0.1:
    resolution: {integrity: sha512-FWyyY60MeTNyeSRpkM2Iry0G9hpr7/9kD40mD/cGQEuilcZYS4okz8SN2Q6rLCJ8gbCt6fN+rC+6tMGS99LaxQ==}
    dev: false

  /is-alphanumerical@2.0.1:
    resolution: {integrity: sha512-hmbYhX/9MUMF5uh7tOXyK/n0ZvWpad5caBA17GsC6vyuCqaWliRG5K1qS9inmUhEMaOBIW7/whAnSwveW/LtZw==}
    dependencies:
      is-alphabetical: 2.0.1
      is-decimal: 2.0.1
    dev: false

  /is-binary-path@2.1.0:
    resolution: {integrity: sha512-ZMERYes6pDydyuGidse7OsHxtbI7WVeUEozgR/g7rd0xUimYNlvZRE/K2MgZTjWy725IfelLeVcEM97mmtRGXw==}
    engines: {node: '>=8'}
    dependencies:
      binary-extensions: 2.3.0

  /is-core-module@2.16.1:
    resolution: {integrity: sha512-UfoeMA6fIJ8wTYFEUjelnaGI67v6+N7qXJEvQuIGa99l4xsCruSYOVSQ0uPANn4dAzm8lkYPaKLrrijLq7x23w==}
    engines: {node: '>= 0.4'}
    dependencies:
      hasown: 2.0.2

  /is-decimal@2.0.1:
    resolution: {integrity: sha512-AAB9hiomQs5DXWcRB1rqsxGUstbRroFOPPVAomNk/3XHR5JyEZChOyTWe2oayKnsSsr/kcGqF+z6yuH6HHpN0A==}
    dev: false

  /is-extglob@2.1.1:
    resolution: {integrity: sha512-SbKbANkN603Vi4jEZv49LeVJMn4yGwsbzZworEoyEiutsN3nJYdbO36zfhGJ6QEDpOZIFkDtnq5JRxmvl3jsoQ==}
    engines: {node: '>=0.10.0'}

  /is-fullwidth-code-point@3.0.0:
    resolution: {integrity: sha512-zymm5+u+sCsSWyD9qNaejV3DFvhCKclKdizYaJUuHA83RLjb7nSuGnddCHGv0hk+KY7BMAlsWeK4Ueg6EV6XQg==}
    engines: {node: '>=8'}
    dev: false

  /is-glob@4.0.3:
    resolution: {integrity: sha512-xelSayHH36ZgE7ZWhli7pW34hNbNl8Ojv5KVmkJD4hBdD3th8Tfk9vYasLM+mXWOZhFkgZfxhLSnrwRr4elSSg==}
    engines: {node: '>=0.10.0'}
    dependencies:
      is-extglob: 2.1.1

  /is-hexadecimal@2.0.1:
    resolution: {integrity: sha512-DgZQp241c8oO6cA1SbTEWiXeoxV42vlcJxgH+B3hi1AiqqKruZR3ZGF8In3fj4+/y/7rHvlOZLZtgJ/4ttYGZg==}
    dev: false

  /is-negated-glob@1.0.0:
    resolution: {integrity: sha512-czXVVn/QEmgvej1f50BZ648vUI+em0xqMq2Sn+QncCLN4zj1UAxlT+kw/6ggQTOaZPd1HqKQGEqbpQVtJucWug==}
    engines: {node: '>=0.10.0'}
    dev: true

  /is-number@7.0.0:
    resolution: {integrity: sha512-41Cifkg6e8TylSpdtTpeLVMqvSBEVzTttHvERD741+pnZ8ANv0004MRL43QKPDlK9cGvNp6NZWZUBlbGXYxxng==}
    engines: {node: '>=0.12.0'}

  /is-plain-obj@4.1.0:
    resolution: {integrity: sha512-+Pgi+vMuUNkJyExiMBt5IlFoMyKnr5zhJ4Uspz58WOhBF5QoIZkFyNHIbBAtHwzVAgk5RtndVNsDRN61/mmDqg==}
    engines: {node: '>=12'}

  /is-valid-glob@1.0.0:
    resolution: {integrity: sha512-AhiROmoEFDSsjx8hW+5sGwgKVIORcXnrlAx/R0ZSeaPw70Vw0CqkGBBhHGL58Uox2eXnU1AnvXJl1XlyedO5bA==}
    engines: {node: '>=0.10.0'}
    dev: true

  /isarray@1.0.0:
    resolution: {integrity: sha512-VLghIWNM6ELQzo7zwmcg0NmTVyWKYjvIeM83yjp0wRDTmUnrM678fQbcKBo6n2CJEF0szoG//ytg+TKla89ALQ==}
    dev: true

  /isexe@2.0.0:
    resolution: {integrity: sha512-RHxMLp9lnKHGHRng9QFhRCMbYAcVpn69smSGcq3f36xjgVVWThj4qqLbTLlq7Ssj8B+fIQ1EuCEGI2lKsyQeIw==}

  /jiti@1.21.7:
    resolution: {integrity: sha512-/imKNG4EbWNrVjoNC/1H5/9GFy+tqjGBHCaSsN+P2RnPqjsLmv6UD3Ej+Kj8nBWaRAwyk7kK5ZUc+OEatnTR3A==}
    hasBin: true

  /js-levenshtein@1.1.6:
    resolution: {integrity: sha512-X2BB11YZtrRqY4EnQcLX5Rh373zbK4alC1FW7D7MBhL2gtcC17cTnr6DmfHZeS0s2rTHjUTMMHfG7gO8SSdw+g==}
    engines: {node: '>=0.10.0'}
    dev: false

  /js-tokens@4.0.0:
    resolution: {integrity: sha512-RdJUflcE3cUzKiMqQgsCu06FPu9UdIJO0beYbPhHN4k6apgJtifcoCtT9bcxOpYBtpD2kCM6Sbzg4CausW/PKQ==}

  /js-yaml@4.1.1:
    resolution: {integrity: sha512-qQKT4zQxXl8lLwBtHMWwaTcGfFOZviOJet3Oy/xmGk2gZH677CJM9EvtfdSkgWcATZhj/55JZ0rmy3myCT5lsA==}
    hasBin: true
    dependencies:
      argparse: 2.0.1

  /jsesc@3.1.0:
    resolution: {integrity: sha512-/sM3dO2FOzXjKQhJuo0Q173wf2KOo8t4I8vHy6lF9poUp7bKT0/NHE8fPX23PwfhnykfqnC2xRxOnVw5XuGIaA==}
    engines: {node: '>=6'}
    hasBin: true

  /json-buffer@3.0.1:
    resolution: {integrity: sha512-4bV5BfR2mqfQTJm+V5tPPdf+ZpuhiIvTuAB5g8kcrXOZpTT/QwwVRWBywX1ozr6lEuPdbHxwaJlm9G6mI2sfSQ==}
    dev: true

  /json-pointer@0.6.2:
    resolution: {integrity: sha512-vLWcKbOaXlO+jvRy4qNd+TI1QUPZzfJj1tpJ3vAXDych5XJf93ftpUKe5pKCrzyIIwgBJcOcCVRUfqQP25afBw==}
    dependencies:
      foreach: 2.0.6
    dev: false

  /json-schema-traverse@0.4.1:
    resolution: {integrity: sha512-xbbCH5dCYU5T8LcEhhuh7HJ88HXuW3qsI3Y0zOZFKfZEHcpWiHU/Jxzk629Brsab/mMiHQti9wMP+845RPe3Vg==}
    dev: true

  /json-schema-traverse@1.0.0:
    resolution: {integrity: sha512-NM8/P9n3XjXhIZn1lLhkFaACTOURQXjWhV4BA/RnOv8xvgqtqpAX9IO4mRQxSx1Rlo4tqzeqb0sOlruaOy3dug==}
    dev: false

  /json-stable-stringify-without-jsonify@1.0.1:
    resolution: {integrity: sha512-Bdboy+l7tA3OGW6FjyFHWkP5LuByj1Tk33Ljyq0axyzdk9//JSi2u3fP1QSmd1KNwq6VOKYGlAu87CisVir6Pw==}
    dev: true

  /json5@2.2.3:
    resolution: {integrity: sha512-XmOWe7eyHYH14cLdVPoyg+GOH3rYX++KpzrylJwSW98t3Nk+U8XOl8FWKOgwtzdb8lXGf6zYwDUzeHMWfxasyg==}
    engines: {node: '>=6'}
    hasBin: true

  /jsonfile@4.0.0:
    resolution: {integrity: sha512-m6F1R3z8jjlf2imQHS2Qez5sjKWQzbuuhuJ/FKYFRZvPE3PuHcSMVZzfsLhGVOkfd20obL5SWEBew5ShlquNxg==}
    optionalDependencies:
      graceful-fs: 4.2.11
    dev: true

  /jsonfile@6.2.0:
    resolution: {integrity: sha512-FGuPw30AdOIUTRMC2OMRtQV+jkVj2cfPqSeWXv1NEAJ1qZ5zb1X6z1mFhbfOB/iy3ssJCD+3KuZ8r8C3uVFlAg==}
    dependencies:
      universalify: 2.0.1
    optionalDependencies:
      graceful-fs: 4.2.11
    dev: true

  /jwt-decode@4.0.0:
    resolution: {integrity: sha512-+KJGIyHgkGuIq3IEBNftfhW/LfWhXUIY6OmyVWjliu5KH1y0fw7VQ8YndE2O4qZdMSd9SqbnC8GOcZEy0Om7sA==}
    engines: {node: '>=18'}
    dev: false

  /keyv@4.5.4:
    resolution: {integrity: sha512-oxVHkHR/EJf2CNXnWxRLW6mg7JyCCUcG0DtEGmL2ctUo1PNTin1PUil+r/+4r5MpVgC/fn1kjsx7mjSujKqIpw==}
    dependencies:
      json-buffer: 3.0.1
    dev: true

  /lead@4.0.0:
    resolution: {integrity: sha512-DpMa59o5uGUWWjruMp71e6knmwKU3jRBBn1kjuLWN9EeIOxNeSAwvHf03WIl8g/ZMR2oSQC9ej3yeLBwdDc/pg==}
    engines: {node: '>=10.13.0'}
    dev: true

  /levn@0.4.1:
    resolution: {integrity: sha512-+bT2uH4E5LGE7h/n3evcS/sQlJXCpIp6ym8OWJ5eV6+67Dsql/LaaT7qJBAt2rzfoa/5QBGBhxDix1dMt2kQKQ==}
    engines: {node: '>= 0.8.0'}
    dependencies:
      prelude-ls: 1.2.1
      type-check: 0.4.0
    dev: true

  /lilconfig@2.1.0:
    resolution: {integrity: sha512-utWOt/GHzuUxnLKxB6dk81RoOeoNeHgbrXiuGk4yyF5qlRz+iIVWu56E2fqGHFrXz0QNUhLB/8nKqvRH66JKGQ==}
    engines: {node: '>=10'}
    dev: false

  /lilconfig@3.1.3:
    resolution: {integrity: sha512-/vlFKAoH5Cgt3Ie+JLhRbwOsCQePABiU3tJ1egGvyQ+33R/vcwM2Zl2QR/LzjsBeItPt3oSVXapn+m4nQDvpzw==}
    engines: {node: '>=14'}

  /lines-and-columns@1.2.4:
    resolution: {integrity: sha512-7ylylesZQ/PV29jhEDl3Ufjo6ZX7gCqJr5F7PKrqc93v7fzSymt1BpwEU8nAUXs8qzzvqhbjhK5QZg6Mt/HkBg==}

  /locate-path@6.0.0:
    resolution: {integrity: sha512-iPZK6eYjbxRu3uB4/WZ3EsEIMJFMqAoopl3R+zuq0UjcAm/MO6KCweDgPfP3elTztoKP3KtnVHxTn2NHBSDVUw==}
    engines: {node: '>=10'}
    dependencies:
      p-locate: 5.0.0

  /lodash.merge@4.6.2:
    resolution: {integrity: sha512-0KpjqXRVvrYyCsX1swR/XTK0va6VQkQM6MNo7PqW77ByjAhoARA8EfrP1N4+KlKj8YS0ZUCtRT/YUuhyYDujIQ==}
    dev: true

  /lodash@4.17.21:
    resolution: {integrity: sha512-v2kDEe57lecTulaDIuNTPy3Ry4gLGJ6Z1O3vE1krgXZNrsQ+LFTGHVxVjcXPs17LhbZVGedAJv8XZ1tvj5FvSg==}
    dev: false

  /longest-streak@3.1.0:
    resolution: {integrity: sha512-9Ri+o0JYgehTaVBBDoMqIl8GXtbWg711O3srftcHhZ0dqnETqLaoIK0x17fUw9rFSlK/0NlsKe0Ahhyl5pXE2g==}
    dev: false

  /loose-envify@1.4.0:
    resolution: {integrity: sha512-lyuxPGr/Wfhrlem2CL/UcnUc1zcqKAImBDzukY7Y5F/yQiNdko6+fRLevlw1HgMySw7f611UIY408EtxRSoK3Q==}
    hasBin: true
    dependencies:
      js-tokens: 4.0.0
    dev: false

  /lowlight@3.3.0:
    resolution: {integrity: sha512-0JNhgFoPvP6U6lE/UdVsSq99tn6DhjjpAj5MxG49ewd2mOBVtwWYIT8ClyABhq198aXXODMU6Ox8DrGy/CpTZQ==}
    dependencies:
      '@types/hast': 3.0.4
      devlop: 1.1.0
      highlight.js: 11.11.1
    dev: false

  /lru-cache@10.4.3:
    resolution: {integrity: sha512-JNAzZcXrCt42VGLuYz0zfAzDfAvJWW6AfYlDBQyDV5DClI2m5sAmK+OIO7s59XfsRsWHp02jAJrRadPRGTt6SQ==}
    dev: false

  /lru-cache@11.2.4:
    resolution: {integrity: sha512-B5Y16Jr9LB9dHVkh6ZevG+vAbOsNOYCX+sXvFWFu7B3Iz5mijW3zdbMyhsh8ANd2mSWBYdJgnqi+mL7/LrOPYg==}
    engines: {node: 20 || >=22}

  /lru-cache@5.1.1:
    resolution: {integrity: sha512-KpNARQA3Iwv+jTA0utUVVbrh+Jlrr1Fv0e56GGzAFOXN7dk/FviaDW8LHmK52DlcH4WP2n6gI8vN1aesBFgo9w==}
    dependencies:
      yallist: 3.1.1

  /lucide-react@0.468.0(react@18.3.1):
    resolution: {integrity: sha512-6koYRhnM2N0GGZIdXzSeiNwguv1gt/FAjZOiPl76roBi3xKEXa4WmfpxgQwTTL4KipXjefrnf3oV4IsYhi4JFA==}
    peerDependencies:
      react: ^16.5.1 || ^17.0.0 || ^18.0.0 || ^19.0.0-rc
    dependencies:
      react: 18.3.1
    dev: false

  /lunr@2.3.9:
    resolution: {integrity: sha512-zTU3DaZaF3Rt9rhN3uBMGQD3dD2/vFQqnvZCDv4dl5iOzq2IZQqTxu90r4E5J+nP70J3ilqVCrbho2eWaeW8Ow==}
    dev: false

  /magic-string@0.30.8:
    resolution: {integrity: sha512-ISQTe55T2ao7XtlAStud6qwYPZjE4GK1S/BeVPus4jrq6JuOnQ00YKQC581RWhR122W7msZV263KzVeLoqidyQ==}
    engines: {node: '>=12'}
    dependencies:
      '@jridgewell/sourcemap-codec': 1.5.5
    dev: false

  /mark.js@8.11.1:
    resolution: {integrity: sha512-1I+1qpDt4idfgLQG+BNWmrqku+7/2bi5nLf4YwF8y8zXvmfiTBY3PV3ZibfrjBueCByROpuBjLLFCajqkgYoLQ==}
    dev: false

  /markdown-table@3.0.4:
    resolution: {integrity: sha512-wiYz4+JrLyb/DqW2hkFJxP7Vd7JuTDm77fvbM8VfEQdmSMqcImWeeRbHwZjBjIFki/VaMK2BhFi7oUUZeM5bqw==}
    dev: false

  /marked@14.0.0:
    resolution: {integrity: sha512-uIj4+faQ+MgHgwUW1l2PsPglZLOLOT1uErt06dAPtx2kjteLAkbsd/0FiYg/MGS+i7ZKLb7w2WClxHkzOOuryQ==}
    engines: {node: '>= 18'}
    hasBin: true
    dev: false

  /marked@4.3.0:
    resolution: {integrity: sha512-PRsaiG84bK+AMvxziE/lCFss8juXjNaWzVbN5tXAm4XjeaS9NAHhop+PjQxz2A9h8Q4M/xGmzP8vqNwy6JeK0A==}
    engines: {node: '>= 12'}
    hasBin: true
    dev: false

  /matcher-collection@2.0.1:
    resolution: {integrity: sha512-daE62nS2ZQsDg9raM0IlZzLmI2u+7ZapXBwdoeBUKAYERPDDIc0qNqA8E0Rp2D+gspKR7BgIFP52GeujaGXWeQ==}
    engines: {node: 6.* || 8.* || >= 10.*}
    dependencies:
      '@types/minimatch': 3.0.5
      minimatch: 3.1.2
    dev: true

  /math-intrinsics@1.1.0:
    resolution: {integrity: sha512-/IXtbwEk5HTPyEwyKX6hGkYXxM9nbj64B+ilVJnC/R6B0pH5G4V3b0pVbL7DBj4tkhBAppbQUlf6F6Xl9LHu1g==}
    engines: {node: '>= 0.4'}
    dev: false

  /mdast-util-find-and-replace@3.0.2:
    resolution: {integrity: sha512-Tmd1Vg/m3Xz43afeNxDIhWRtFZgM2VLyaf4vSTYwudTyeuTneoL3qtWMA5jeLyz/O1vDJmmV4QuScFCA2tBPwg==}
    dependencies:
      '@types/mdast': 4.0.4
      escape-string-regexp: 5.0.0
      unist-util-is: 6.0.1
      unist-util-visit-parents: 6.0.2
    dev: false

  /mdast-util-from-markdown@2.0.2:
    resolution: {integrity: sha512-uZhTV/8NBuw0WHkPTrCqDOl0zVe1BIng5ZtHoDk49ME1qqcjYmmLmOf0gELgcRMxN4w2iuIeVso5/6QymSrgmA==}
    dependencies:
      '@types/mdast': 4.0.4
      '@types/unist': 3.0.3
      decode-named-character-reference: 1.2.0
      devlop: 1.1.0
      mdast-util-to-string: 4.0.0
      micromark: 4.0.2
      micromark-util-decode-numeric-character-reference: 2.0.2
      micromark-util-decode-string: 2.0.1
      micromark-util-normalize-identifier: 2.0.1
      micromark-util-symbol: 2.0.1
      micromark-util-types: 2.0.2
      unist-util-stringify-position: 4.0.0
    transitivePeerDependencies:
      - supports-color
    dev: false

  /mdast-util-gfm-autolink-literal@2.0.1:
    resolution: {integrity: sha512-5HVP2MKaP6L+G6YaxPNjuL0BPrq9orG3TsrZ9YXbA3vDw/ACI4MEsnoDpn6ZNm7GnZgtAcONJyPhOP8tNJQavQ==}
    dependencies:
      '@types/mdast': 4.0.4
      ccount: 2.0.1
      devlop: 1.1.0
      mdast-util-find-and-replace: 3.0.2
      micromark-util-character: 2.1.1
    dev: false

  /mdast-util-gfm-footnote@2.1.0:
    resolution: {integrity: sha512-sqpDWlsHn7Ac9GNZQMeUzPQSMzR6Wv0WKRNvQRg0KqHh02fpTz69Qc1QSseNX29bhz1ROIyNyxExfawVKTm1GQ==}
    dependencies:
      '@types/mdast': 4.0.4
      devlop: 1.1.0
      mdast-util-from-markdown: 2.0.2
      mdast-util-to-markdown: 2.1.2
      micromark-util-normalize-identifier: 2.0.1
    transitivePeerDependencies:
      - supports-color
    dev: false

  /mdast-util-gfm-strikethrough@2.0.0:
    resolution: {integrity: sha512-mKKb915TF+OC5ptj5bJ7WFRPdYtuHv0yTRxK2tJvi+BDqbkiG7h7u/9SI89nRAYcmap2xHQL9D+QG/6wSrTtXg==}
    dependencies:
      '@types/mdast': 4.0.4
      mdast-util-from-markdown: 2.0.2
      mdast-util-to-markdown: 2.1.2
    transitivePeerDependencies:
      - supports-color
    dev: false

  /mdast-util-gfm-table@2.0.0:
    resolution: {integrity: sha512-78UEvebzz/rJIxLvE7ZtDd/vIQ0RHv+3Mh5DR96p7cS7HsBhYIICDBCu8csTNWNO6tBWfqXPWekRuj2FNOGOZg==}
    dependencies:
      '@types/mdast': 4.0.4
      devlop: 1.1.0
      markdown-table: 3.0.4
      mdast-util-from-markdown: 2.0.2
      mdast-util-to-markdown: 2.1.2
    transitivePeerDependencies:
      - supports-color
    dev: false

  /mdast-util-gfm-task-list-item@2.0.0:
    resolution: {integrity: sha512-IrtvNvjxC1o06taBAVJznEnkiHxLFTzgonUdy8hzFVeDun0uTjxxrRGVaNFqkU1wJR3RBPEfsxmU6jDWPofrTQ==}
    dependencies:
      '@types/mdast': 4.0.4
      devlop: 1.1.0
      mdast-util-from-markdown: 2.0.2
      mdast-util-to-markdown: 2.1.2
    transitivePeerDependencies:
      - supports-color
    dev: false

  /mdast-util-gfm@3.1.0:
    resolution: {integrity: sha512-0ulfdQOM3ysHhCJ1p06l0b0VKlhU0wuQs3thxZQagjcjPrlFRqY215uZGHHJan9GEAXd9MbfPjFJz+qMkVR6zQ==}
    dependencies:
      mdast-util-from-markdown: 2.0.2
      mdast-util-gfm-autolink-literal: 2.0.1
      mdast-util-gfm-footnote: 2.1.0
      mdast-util-gfm-strikethrough: 2.0.0
      mdast-util-gfm-table: 2.0.0
      mdast-util-gfm-task-list-item: 2.0.0
      mdast-util-to-markdown: 2.1.2
    transitivePeerDependencies:
      - supports-color
    dev: false

  /mdast-util-mdx-expression@2.0.1:
    resolution: {integrity: sha512-J6f+9hUp+ldTZqKRSg7Vw5V6MqjATc+3E4gf3CFNcuZNWD8XdyI6zQ8GqH7f8169MM6P7hMBRDVGnn7oHB9kXQ==}
    dependencies:
      '@types/estree-jsx': 1.0.5
      '@types/hast': 3.0.4
      '@types/mdast': 4.0.4
      devlop: 1.1.0
      mdast-util-from-markdown: 2.0.2
      mdast-util-to-markdown: 2.1.2
    transitivePeerDependencies:
      - supports-color
    dev: false

  /mdast-util-mdx-jsx@3.2.0:
    resolution: {integrity: sha512-lj/z8v0r6ZtsN/cGNNtemmmfoLAFZnjMbNyLzBafjzikOM+glrjNHPlf6lQDOTccj9n5b0PPihEBbhneMyGs1Q==}
    dependencies:
      '@types/estree-jsx': 1.0.5
      '@types/hast': 3.0.4
      '@types/mdast': 4.0.4
      '@types/unist': 3.0.3
      ccount: 2.0.1
      devlop: 1.1.0
      mdast-util-from-markdown: 2.0.2
      mdast-util-to-markdown: 2.1.2
      parse-entities: 4.0.2
      stringify-entities: 4.0.4
      unist-util-stringify-position: 4.0.0
      vfile-message: 4.0.3
    transitivePeerDependencies:
      - supports-color
    dev: false

  /mdast-util-mdxjs-esm@2.0.1:
    resolution: {integrity: sha512-EcmOpxsZ96CvlP03NghtH1EsLtr0n9Tm4lPUJUBccV9RwUOneqSycg19n5HGzCf+10LozMRSObtVr3ee1WoHtg==}
    dependencies:
      '@types/estree-jsx': 1.0.5
      '@types/hast': 3.0.4
      '@types/mdast': 4.0.4
      devlop: 1.1.0
      mdast-util-from-markdown: 2.0.2
      mdast-util-to-markdown: 2.1.2
    transitivePeerDependencies:
      - supports-color
    dev: false

  /mdast-util-phrasing@4.1.0:
    resolution: {integrity: sha512-TqICwyvJJpBwvGAMZjj4J2n0X8QWp21b9l0o7eXyVJ25YNWYbJDVIyD1bZXE6WtV6RmKJVYmQAKWa0zWOABz2w==}
    dependencies:
      '@types/mdast': 4.0.4
      unist-util-is: 6.0.1
    dev: false

  /mdast-util-to-hast@13.2.0:
    resolution: {integrity: sha512-QGYKEuUsYT9ykKBCMOEDLsU5JRObWQusAolFMeko/tYPufNkRffBAQjIE+99jbA87xv6FgmjLtwjh9wBWajwAA==}
    dependencies:
      '@types/hast': 3.0.4
      '@types/mdast': 4.0.4
      '@ungap/structured-clone': 1.3.0
      devlop: 1.1.0
      micromark-util-sanitize-uri: 2.0.1
      trim-lines: 3.0.1
      unist-util-position: 5.0.0
      unist-util-visit: 5.0.0
      vfile: 6.0.3
    dev: false

  /mdast-util-to-markdown@2.1.2:
    resolution: {integrity: sha512-xj68wMTvGXVOKonmog6LwyJKrYXZPvlwabaryTjLh9LuvovB/KAH+kvi8Gjj+7rJjsFi23nkUxRQv1KqSroMqA==}
    dependencies:
      '@types/mdast': 4.0.4
      '@types/unist': 3.0.3
      longest-streak: 3.1.0
      mdast-util-phrasing: 4.1.0
      mdast-util-to-string: 4.0.0
      micromark-util-classify-character: 2.0.1
      micromark-util-decode-string: 2.0.1
      unist-util-visit: 5.0.0
      zwitch: 2.0.4
    dev: false

  /mdast-util-to-string@4.0.0:
    resolution: {integrity: sha512-0H44vDimn51F0YwvxSJSm0eCDOJTRlmN0R1yBh4HLj9wiV1Dn0QoXGbvFAWj2hSItVTlCmBF1hqKlIyUBVFLPg==}
    dependencies:
      '@types/mdast': 4.0.4
    dev: false

  /merge2@1.4.1:
    resolution: {integrity: sha512-8q7VEgMJW4J8tcfVPy8g09NcQwZdbwFEqhe/WZkoIzjn/3TGDwtOCYtXGxA3O8tPzpczCCDgv+P2P5y00ZJOOg==}
    engines: {node: '>= 8'}

  /micromark-core-commonmark@2.0.3:
    resolution: {integrity: sha512-RDBrHEMSxVFLg6xvnXmb1Ayr2WzLAWjeSATAoxwKYJV94TeNavgoIdA0a9ytzDSVzBy2YKFK+emCPOEibLeCrg==}
    dependencies:
      decode-named-character-reference: 1.2.0
      devlop: 1.1.0
      micromark-factory-destination: 2.0.1
      micromark-factory-label: 2.0.1
      micromark-factory-space: 2.0.1
      micromark-factory-title: 2.0.1
      micromark-factory-whitespace: 2.0.1
      micromark-util-character: 2.1.1
      micromark-util-chunked: 2.0.1
      micromark-util-classify-character: 2.0.1
      micromark-util-html-tag-name: 2.0.1
      micromark-util-normalize-identifier: 2.0.1
      micromark-util-resolve-all: 2.0.1
      micromark-util-subtokenize: 2.1.0
      micromark-util-symbol: 2.0.1
      micromark-util-types: 2.0.2
    dev: false

  /micromark-extension-gfm-autolink-literal@2.1.0:
    resolution: {integrity: sha512-oOg7knzhicgQ3t4QCjCWgTmfNhvQbDDnJeVu9v81r7NltNCVmhPy1fJRX27pISafdjL+SVc4d3l48Gb6pbRypw==}
    dependencies:
      micromark-util-character: 2.1.1
      micromark-util-sanitize-uri: 2.0.1
      micromark-util-symbol: 2.0.1
      micromark-util-types: 2.0.2
    dev: false

  /micromark-extension-gfm-footnote@2.1.0:
    resolution: {integrity: sha512-/yPhxI1ntnDNsiHtzLKYnE3vf9JZ6cAisqVDauhp4CEHxlb4uoOTxOCJ+9s51bIB8U1N1FJ1RXOKTIlD5B/gqw==}
    dependencies:
      devlop: 1.1.0
      micromark-core-commonmark: 2.0.3
      micromark-factory-space: 2.0.1
      micromark-util-character: 2.1.1
      micromark-util-normalize-identifier: 2.0.1
      micromark-util-sanitize-uri: 2.0.1
      micromark-util-symbol: 2.0.1
      micromark-util-types: 2.0.2
    dev: false

  /micromark-extension-gfm-strikethrough@2.1.0:
    resolution: {integrity: sha512-ADVjpOOkjz1hhkZLlBiYA9cR2Anf8F4HqZUO6e5eDcPQd0Txw5fxLzzxnEkSkfnD0wziSGiv7sYhk/ktvbf1uw==}
    dependencies:
      devlop: 1.1.0
      micromark-util-chunked: 2.0.1
      micromark-util-classify-character: 2.0.1
      micromark-util-resolve-all: 2.0.1
      micromark-util-symbol: 2.0.1
      micromark-util-types: 2.0.2
    dev: false

  /micromark-extension-gfm-table@2.1.1:
    resolution: {integrity: sha512-t2OU/dXXioARrC6yWfJ4hqB7rct14e8f7m0cbI5hUmDyyIlwv5vEtooptH8INkbLzOatzKuVbQmAYcbWoyz6Dg==}
    dependencies:
      devlop: 1.1.0
      micromark-factory-space: 2.0.1
      micromark-util-character: 2.1.1
      micromark-util-symbol: 2.0.1
      micromark-util-types: 2.0.2
    dev: false

  /micromark-extension-gfm-tagfilter@2.0.0:
    resolution: {integrity: sha512-xHlTOmuCSotIA8TW1mDIM6X2O1SiX5P9IuDtqGonFhEK0qgRI4yeC6vMxEV2dgyr2TiD+2PQ10o+cOhdVAcwfg==}
    dependencies:
      micromark-util-types: 2.0.2
    dev: false

  /micromark-extension-gfm-task-list-item@2.1.0:
    resolution: {integrity: sha512-qIBZhqxqI6fjLDYFTBIa4eivDMnP+OZqsNwmQ3xNLE4Cxwc+zfQEfbs6tzAo2Hjq+bh6q5F+Z8/cksrLFYWQQw==}
    dependencies:
      devlop: 1.1.0
      micromark-factory-space: 2.0.1
      micromark-util-character: 2.1.1
      micromark-util-symbol: 2.0.1
      micromark-util-types: 2.0.2
    dev: false

  /micromark-extension-gfm@3.0.0:
    resolution: {integrity: sha512-vsKArQsicm7t0z2GugkCKtZehqUm31oeGBV/KVSorWSy8ZlNAv7ytjFhvaryUiCUJYqs+NoE6AFhpQvBTM6Q4w==}
    dependencies:
      micromark-extension-gfm-autolink-literal: 2.1.0
      micromark-extension-gfm-footnote: 2.1.0
      micromark-extension-gfm-strikethrough: 2.1.0
      micromark-extension-gfm-table: 2.1.1
      micromark-extension-gfm-tagfilter: 2.0.0
      micromark-extension-gfm-task-list-item: 2.1.0
      micromark-util-combine-extensions: 2.0.1
      micromark-util-types: 2.0.2
    dev: false

  /micromark-factory-destination@2.0.1:
    resolution: {integrity: sha512-Xe6rDdJlkmbFRExpTOmRj9N3MaWmbAgdpSrBQvCFqhezUn4AHqJHbaEnfbVYYiexVSs//tqOdY/DxhjdCiJnIA==}
    dependencies:
      micromark-util-character: 2.1.1
      micromark-util-symbol: 2.0.1
      micromark-util-types: 2.0.2
    dev: false

  /micromark-factory-label@2.0.1:
    resolution: {integrity: sha512-VFMekyQExqIW7xIChcXn4ok29YE3rnuyveW3wZQWWqF4Nv9Wk5rgJ99KzPvHjkmPXF93FXIbBp6YdW3t71/7Vg==}
    dependencies:
      devlop: 1.1.0
      micromark-util-character: 2.1.1
      micromark-util-symbol: 2.0.1
      micromark-util-types: 2.0.2
    dev: false

  /micromark-factory-space@2.0.1:
    resolution: {integrity: sha512-zRkxjtBxxLd2Sc0d+fbnEunsTj46SWXgXciZmHq0kDYGnck/ZSGj9/wULTV95uoeYiK5hRXP2mJ98Uo4cq/LQg==}
    dependencies:
      micromark-util-character: 2.1.1
      micromark-util-types: 2.0.2
    dev: false

  /micromark-factory-title@2.0.1:
    resolution: {integrity: sha512-5bZ+3CjhAd9eChYTHsjy6TGxpOFSKgKKJPJxr293jTbfry2KDoWkhBb6TcPVB4NmzaPhMs1Frm9AZH7OD4Cjzw==}
    dependencies:
      micromark-factory-space: 2.0.1
      micromark-util-character: 2.1.1
      micromark-util-symbol: 2.0.1
      micromark-util-types: 2.0.2
    dev: false

  /micromark-factory-whitespace@2.0.1:
    resolution: {integrity: sha512-Ob0nuZ3PKt/n0hORHyvoD9uZhr+Za8sFoP+OnMcnWK5lngSzALgQYKMr9RJVOWLqQYuyn6ulqGWSXdwf6F80lQ==}
    dependencies:
      micromark-factory-space: 2.0.1
      micromark-util-character: 2.1.1
      micromark-util-symbol: 2.0.1
      micromark-util-types: 2.0.2
    dev: false

  /micromark-util-character@2.1.1:
    resolution: {integrity: sha512-wv8tdUTJ3thSFFFJKtpYKOYiGP2+v96Hvk4Tu8KpCAsTMs6yi+nVmGh1syvSCsaxz45J6Jbw+9DD6g97+NV67Q==}
    dependencies:
      micromark-util-symbol: 2.0.1
      micromark-util-types: 2.0.2
    dev: false

  /micromark-util-chunked@2.0.1:
    resolution: {integrity: sha512-QUNFEOPELfmvv+4xiNg2sRYeS/P84pTW0TCgP5zc9FpXetHY0ab7SxKyAQCNCc1eK0459uoLI1y5oO5Vc1dbhA==}
    dependencies:
      micromark-util-symbol: 2.0.1
    dev: false

  /micromark-util-classify-character@2.0.1:
    resolution: {integrity: sha512-K0kHzM6afW/MbeWYWLjoHQv1sgg2Q9EccHEDzSkxiP/EaagNzCm7T/WMKZ3rjMbvIpvBiZgwR3dKMygtA4mG1Q==}
    dependencies:
      micromark-util-character: 2.1.1
      micromark-util-symbol: 2.0.1
      micromark-util-types: 2.0.2
    dev: false

  /micromark-util-combine-extensions@2.0.1:
    resolution: {integrity: sha512-OnAnH8Ujmy59JcyZw8JSbK9cGpdVY44NKgSM7E9Eh7DiLS2E9RNQf0dONaGDzEG9yjEl5hcqeIsj4hfRkLH/Bg==}
    dependencies:
      micromark-util-chunked: 2.0.1
      micromark-util-types: 2.0.2
    dev: false

  /micromark-util-decode-numeric-character-reference@2.0.2:
    resolution: {integrity: sha512-ccUbYk6CwVdkmCQMyr64dXz42EfHGkPQlBj5p7YVGzq8I7CtjXZJrubAYezf7Rp+bjPseiROqe7G6foFd+lEuw==}
    dependencies:
      micromark-util-symbol: 2.0.1
    dev: false

  /micromark-util-decode-string@2.0.1:
    resolution: {integrity: sha512-nDV/77Fj6eH1ynwscYTOsbK7rR//Uj0bZXBwJZRfaLEJ1iGBR6kIfNmlNqaqJf649EP0F3NWNdeJi03elllNUQ==}
    dependencies:
      decode-named-character-reference: 1.2.0
      micromark-util-character: 2.1.1
      micromark-util-decode-numeric-character-reference: 2.0.2
      micromark-util-symbol: 2.0.1
    dev: false

  /micromark-util-encode@2.0.1:
    resolution: {integrity: sha512-c3cVx2y4KqUnwopcO9b/SCdo2O67LwJJ/UyqGfbigahfegL9myoEFoDYZgkT7f36T0bLrM9hZTAaAyH+PCAXjw==}
    dev: false

  /micromark-util-html-tag-name@2.0.1:
    resolution: {integrity: sha512-2cNEiYDhCWKI+Gs9T0Tiysk136SnR13hhO8yW6BGNyhOC4qYFnwF1nKfD3HFAIXA5c45RrIG1ub11GiXeYd1xA==}
    dev: false

  /micromark-util-normalize-identifier@2.0.1:
    resolution: {integrity: sha512-sxPqmo70LyARJs0w2UclACPUUEqltCkJ6PhKdMIDuJ3gSf/Q+/GIe3WKl0Ijb/GyH9lOpUkRAO2wp0GVkLvS9Q==}
    dependencies:
      micromark-util-symbol: 2.0.1
    dev: false

  /micromark-util-resolve-all@2.0.1:
    resolution: {integrity: sha512-VdQyxFWFT2/FGJgwQnJYbe1jjQoNTS4RjglmSjTUlpUMa95Htx9NHeYW4rGDJzbjvCsl9eLjMQwGeElsqmzcHg==}
    dependencies:
      micromark-util-types: 2.0.2
    dev: false

  /micromark-util-sanitize-uri@2.0.1:
    resolution: {integrity: sha512-9N9IomZ/YuGGZZmQec1MbgxtlgougxTodVwDzzEouPKo3qFWvymFHWcnDi2vzV1ff6kas9ucW+o3yzJK9YB1AQ==}
    dependencies:
      micromark-util-character: 2.1.1
      micromark-util-encode: 2.0.1
      micromark-util-symbol: 2.0.1
    dev: false

  /micromark-util-subtokenize@2.1.0:
    resolution: {integrity: sha512-XQLu552iSctvnEcgXw6+Sx75GflAPNED1qx7eBJ+wydBb2KCbRZe+NwvIEEMM83uml1+2WSXpBAcp9IUCgCYWA==}
    dependencies:
      devlop: 1.1.0
      micromark-util-chunked: 2.0.1
      micromark-util-symbol: 2.0.1
      micromark-util-types: 2.0.2
    dev: false

  /micromark-util-symbol@2.0.1:
    resolution: {integrity: sha512-vs5t8Apaud9N28kgCrRUdEed4UJ+wWNvicHLPxCa9ENlYuAY31M0ETy5y1vA33YoNPDFTghEbnh6efaE8h4x0Q==}
    dev: false

  /micromark-util-types@2.0.2:
    resolution: {integrity: sha512-Yw0ECSpJoViF1qTU4DC6NwtC4aWGt1EkzaQB8KPPyCRR8z9TWeV0HbEFGTO+ZY1wB22zmxnJqhPyTpOVCpeHTA==}
    dev: false

  /micromark@4.0.2:
    resolution: {integrity: sha512-zpe98Q6kvavpCr1NPVSCMebCKfD7CA2NqZ+rykeNhONIJBpc1tFKt9hucLGwha3jNTNI8lHpctWJWoimVF4PfA==}
    dependencies:
      '@types/debug': 4.1.12
      debug: 4.4.3
      decode-named-character-reference: 1.2.0
      devlop: 1.1.0
      micromark-core-commonmark: 2.0.3
      micromark-factory-space: 2.0.1
      micromark-util-character: 2.1.1
      micromark-util-chunked: 2.0.1
      micromark-util-combine-extensions: 2.0.1
      micromark-util-decode-numeric-character-reference: 2.0.2
      micromark-util-encode: 2.0.1
      micromark-util-normalize-identifier: 2.0.1
      micromark-util-resolve-all: 2.0.1
      micromark-util-sanitize-uri: 2.0.1
      micromark-util-subtokenize: 2.1.0
      micromark-util-symbol: 2.0.1
      micromark-util-types: 2.0.2
    transitivePeerDependencies:
      - supports-color
    dev: false

  /micromatch@4.0.8:
    resolution: {integrity: sha512-PXwfBhYu0hBCPw8Dn0E+WDYb7af3dSLVWKi3HGv84IdF4TyFoC0ysxFd0Goxw7nSv4T/PzEJQxsYsEiFCKo2BA==}
    engines: {node: '>=8.6'}
    dependencies:
      braces: 3.0.3
      picomatch: 2.3.1

  /mime-db@1.52.0:
    resolution: {integrity: sha512-sPU4uV7dYlvtWJxwwxHD0PuihVNiE7TyAbQ5SWxDCB9mUYvOgroQOwYQQOKPJ8CIbE+1ETVlOoK1UC2nU3gYvg==}
    engines: {node: '>= 0.6'}
    dev: false

  /mime-types@2.1.35:
    resolution: {integrity: sha512-ZDY+bPm5zTTF+YpCrAU9nK0UgICYPT0QtT1NZWFv4s++TNkcgVaT0g6+4R2uI4MjQjzysHB1zxuWL50hzaeXiw==}
    engines: {node: '>= 0.6'}
    dependencies:
      mime-db: 1.52.0
    dev: false

  /mini-svg-data-uri@1.4.4:
    resolution: {integrity: sha512-r9deDe9p5FJUPZAk3A59wGH7Ii9YrjjWw0jmw/liSbHl2CHiyXj6FcDXDu2K3TjVAXqiJdaw3xxwlZZr9E6nHg==}
    hasBin: true
    dev: true

  /minimatch@10.1.1:
    resolution: {integrity: sha512-enIvLvRAFZYXJzkCYG5RKmPfrFArdLv+R+lbQ53BmIMLIry74bjKzX6iHAm8WYamJkhSSEabrWN5D97XnKObjQ==}
    engines: {node: 20 || >=22}
    dependencies:
      '@isaacs/brace-expansion': 5.0.0

  /minimatch@3.1.2:
    resolution: {integrity: sha512-J7p63hRiAjw1NDEww1W7i37+ByIrOWO5XQQAzZ3VOcL0PNybwpfmV/N05zFAzwQ9USyEcX6t3UO+K5aqBQOIHw==}
    dependencies:
      brace-expansion: 1.1.12
    dev: true

  /minimatch@5.1.6:
    resolution: {integrity: sha512-lKwV/1brpG6mBUFHtb7NUmtABCb2WZZmm2wNiOA5hAb8VdCS4B3dtMWyvcoViccwAW/COERjXLt0zP1zXUN26g==}
    engines: {node: '>=10'}
    dependencies:
      brace-expansion: 2.0.2
    dev: false

  /minimatch@8.0.4:
    resolution: {integrity: sha512-W0Wvr9HyFXZRGIDgCicunpQ299OKXs9RgZfaukz4qAW/pJhcpUfupc9c+OObPOFueNy8VSrZgEmDtk6Kh4WzDA==}
    engines: {node: '>=16 || 14 >=14.17'}
    dependencies:
      brace-expansion: 2.0.2
    dev: false

  /minimatch@9.0.5:
    resolution: {integrity: sha512-G6T0ZX48xgozx7587koeX9Ys2NYy6Gmv//P89sEte9V9whIapMNF4idKxnW2QtCcLiTWlb/wfCabAtAFWhhBow==}
    engines: {node: '>=16 || 14 >=14.17'}
    dependencies:
      brace-expansion: 2.0.2
    dev: true

  /minipass@4.2.8:
    resolution: {integrity: sha512-fNzuVyifolSLFL4NzpF+wEF4qrgqaaKX0haXPQEdQ7NKAN+WecoKMHV09YcuL/DHxrUsYQOK3MiuDf7Ip2OXfQ==}
    engines: {node: '>=8'}
    dev: false

  /minipass@7.1.2:
    resolution: {integrity: sha512-qOOzS1cBTWYF4BH8fVePDBOO9iptMnGUEZwNc/cMWnTV2nVLZ7VoNWEPHkYczZA0pdoA7dl6e7FL659nX9S2aw==}
    engines: {node: '>=16 || 14 >=14.17'}

  /mktemp@0.4.0:
    resolution: {integrity: sha512-IXnMcJ6ZyTuhRmJSjzvHSRhlVPiN9Jwc6e59V0bEJ0ba6OBeX2L0E+mRN1QseeOF4mM+F1Rit6Nh7o+rl2Yn/A==}
    engines: {node: '>0.9'}
    dev: true

  /mobx-react-lite@4.1.1(mobx@6.15.0)(react-dom@18.3.1)(react@18.3.1):
    resolution: {integrity: sha512-iUxiMpsvNraCKXU+yPotsOncNNmyeS2B5DKL+TL6Tar/xm+wwNJAubJmtRSeAoYawdZqwv8Z/+5nPRHeQxTiXg==}
    peerDependencies:
      mobx: ^6.9.0
      react: ^16.8.0 || ^17 || ^18 || ^19
      react-dom: '*'
      react-native: '*'
    peerDependenciesMeta:
      react-dom:
        optional: true
      react-native:
        optional: true
    dependencies:
      mobx: 6.15.0
      react: 18.3.1
      react-dom: 18.3.1(react@18.3.1)
      use-sync-external-store: 1.6.0(react@18.3.1)
    dev: false

  /mobx-react@9.2.0(mobx@6.15.0)(react-dom@18.3.1)(react@18.3.1):
    resolution: {integrity: sha512-dkGWCx+S0/1mfiuFfHRH8D9cplmwhxOV5CkXMp38u6rQGG2Pv3FWYztS0M7ncR6TyPRQKaTG/pnitInoYE9Vrw==}
    peerDependencies:
      mobx: ^6.9.0
      react: ^16.8.0 || ^17 || ^18 || ^19
      react-dom: '*'
      react-native: '*'
    peerDependenciesMeta:
      react-dom:
        optional: true
      react-native:
        optional: true
    dependencies:
      mobx: 6.15.0
      mobx-react-lite: 4.1.1(mobx@6.15.0)(react-dom@18.3.1)(react@18.3.1)
      react: 18.3.1
      react-dom: 18.3.1(react@18.3.1)
    dev: false

  /mobx@6.15.0:
    resolution: {integrity: sha512-UczzB+0nnwGotYSgllfARAqWCJ5e/skuV2K/l+Zyck/H6pJIhLXuBnz+6vn2i211o7DtbE78HQtsYEKICHGI+g==}
    dev: false

  /monaco-editor@0.54.0:
    resolution: {integrity: sha512-hx45SEUoLatgWxHKCmlLJH81xBo0uXP4sRkESUpmDQevfi+e7K1VuiSprK6UpQ8u4zOcKNiH0pMvHvlMWA/4cw==}
    dependencies:
      dompurify: 3.3.0
      marked: 14.0.0
    dev: false

  /ms@2.0.0:
    resolution: {integrity: sha512-Tpp60P6IUJDTuOq/5Z8cdskzJujfwqfOTkrwIwj7IRISpnkJnT6SyJ4PCPnGMoFjC9ddhal5KVIYtAt97ix05A==}
    dev: true

  /ms@2.1.3:
    resolution: {integrity: sha512-6FlzubTLZG3J2a/NVCAleEhjzq5oxgHyaCU9yYXvcLsvoVaHJq/s5xXI6/XXP6tz7R9xAOtHnSO/tXtF3WRTlA==}

  /mz@2.7.0:
    resolution: {integrity: sha512-z81GNO7nnYMEhrGh9LeymoE4+Yr0Wn5McHIZMK5cfQCl+NDX08sCZgUc9/6MHni9IWuFLm1Z3HTCXu2z9fN62Q==}
    dependencies:
      any-promise: 1.3.0
      object-assign: 4.1.1
      thenify-all: 1.6.0

  /nanoid@3.3.11:
    resolution: {integrity: sha512-N8SpfPUnUp1bK+PMYW8qSWdl9U+wwNWI4QKxOYDy9JAro3WMX7p2OeVRF9v+347pnakNevPmiHhNmZ2HbFA76w==}
    engines: {node: ^10 || ^12 || ^13.7 || ^14 || >=15.0.1}
    hasBin: true

  /napi-postinstall@0.3.4:
    resolution: {integrity: sha512-PHI5f1O0EP5xJ9gQmFGMS6IZcrVvTjpXjz7Na41gTE7eE2hK11lg04CECCYEEjdc17EV4DO+fkGEtt7TpTaTiQ==}
    engines: {node: ^12.20.0 || ^14.18.0 || >=16.0.0}
    hasBin: true
    dev: true

  /natural-compare@1.4.0:
    resolution: {integrity: sha512-OWND8ei3VtNC9h7V60qff3SVobHr996CTwgxubgyQYEpg290h9J0buyECNNJexkFm5sOajh5G116RYA1c8ZMSw==}
    dev: true

  /node-fetch-h2@2.3.0:
    resolution: {integrity: sha512-ofRW94Ab0T4AOh5Fk8t0h8OBWrmjb0SSB20xh1H8YnPV9EJ+f5AMoYSUQ2zgJ4Iq2HAK0I2l5/Nequ8YzFS3Hg==}
    engines: {node: 4.x || >=6.0.0}
    dependencies:
      http2-client: 1.3.5
    dev: false

  /node-fetch@2.7.0:
    resolution: {integrity: sha512-c4FRfUm/dbcWZ7U+1Wq0AwCyFL+3nt2bEw05wfxSz+DWpWsitgmSgYmy2dQdWyKC1694ELPqMs/YzUSNozLt8A==}
    engines: {node: 4.x || >=6.0.0}
    peerDependencies:
      encoding: ^0.1.0
    peerDependenciesMeta:
      encoding:
        optional: true
    dependencies:
      whatwg-url: 5.0.0
    dev: false

  /node-readfiles@0.2.0:
    resolution: {integrity: sha512-SU00ZarexNlE4Rjdm83vglt5Y9yiQ+XI1XpflWlb7q7UTN1JUItm69xMeiQCTxtTfnzt+83T8Cx+vI2ED++VDA==}
    dependencies:
      es6-promise: 3.3.1
    dev: false

  /node-releases@2.0.27:
    resolution: {integrity: sha512-nmh3lCkYZ3grZvqcCH+fjmQ7X+H0OeZgP40OierEaAptX4XofMh5kwNbWh7lBduUzCcV/8kZ+NDLCwm2iorIlA==}

  /normalize-path@3.0.0:
    resolution: {integrity: sha512-6eZs5Ls3WtCisHWp9S2GUy8dqkpGi4BVSz3GaqiE6ezub0512ESztXUwUB6C6IKbQkY2Pnb/mD4WYojCRwcwLA==}
    engines: {node: '>=0.10.0'}

  /normalize-range@0.1.2:
    resolution: {integrity: sha512-bdok/XvKII3nUpklnV6P2hxtMNrCboOjAcyBuQnWEhO665FwrSNRxU+AqpsyvO6LgGYPspN+lu5CLtw4jPRKNA==}
    engines: {node: '>=0.10.0'}
    dev: false

  /now-and-later@3.0.0:
    resolution: {integrity: sha512-pGO4pzSdaxhWTGkfSfHx3hVzJVslFPwBp2Myq9MYN/ChfJZF87ochMAXnvz6/58RJSf5ik2q9tXprBBrk2cpcg==}
    engines: {node: '>= 10.13.0'}
    dependencies:
      once: 1.4.0
    dev: true

  /nth-check@2.1.1:
    resolution: {integrity: sha512-lqjrjmaOoAnWfMmBPL+XNnynZh2+swxiX3WUE0s4yEHI6m+AwrK2UZOimIRl3X/4QctVqS8AiZjFqyOGrMXb/w==}
    dependencies:
      boolbase: 1.0.0
    dev: true

  /oas-kit-common@1.0.8:
    resolution: {integrity: sha512-pJTS2+T0oGIwgjGpw7sIRU8RQMcUoKCDWFLdBqKB2BNmGpbBMH2sdqAaOXUg8OzonZHU0L7vfJu1mJFEiYDWOQ==}
    dependencies:
      fast-safe-stringify: 2.1.1
    dev: false

  /oas-linter@3.2.2:
    resolution: {integrity: sha512-KEGjPDVoU5K6swgo9hJVA/qYGlwfbFx+Kg2QB/kd7rzV5N8N5Mg6PlsoCMohVnQmo+pzJap/F610qTodKzecGQ==}
    dependencies:
      '@exodus/schemasafe': 1.3.0
      should: 13.2.3
      yaml: 1.10.2
    dev: false

  /oas-resolver@2.5.6:
    resolution: {integrity: sha512-Yx5PWQNZomfEhPPOphFbZKi9W93CocQj18NlD2Pa4GWZzdZpSJvYwoiuurRI7m3SpcChrnO08hkuQDL3FGsVFQ==}
    hasBin: true
    dependencies:
      node-fetch-h2: 2.3.0
      oas-kit-common: 1.0.8
      reftools: 1.1.9
      yaml: 1.10.2
      yargs: 17.7.2
    dev: false

  /oas-schema-walker@1.1.5:
    resolution: {integrity: sha512-2yucenq1a9YPmeNExoUa9Qwrt9RFkjqaMAA1X+U7sbb0AqBeTIdMHky9SQQ6iN94bO5NW0W4TRYXerG+BdAvAQ==}
    dev: false

  /oas-validator@5.0.8:
    resolution: {integrity: sha512-cu20/HE5N5HKqVygs3dt94eYJfBi0TsZvPVXDhbXQHiEityDN+RROTleefoKRKKJ9dFAF2JBkDHgvWj0sjKGmw==}
    dependencies:
      call-me-maybe: 1.0.2
      oas-kit-common: 1.0.8
      oas-linter: 3.2.2
      oas-resolver: 2.5.6
      oas-schema-walker: 1.1.5
      reftools: 1.1.9
      should: 13.2.3
      yaml: 1.10.2
    dev: false

  /object-assign@4.1.1:
    resolution: {integrity: sha512-rJgTQnkUnH1sFw8yT6VSU3zD3sWmu6sZhIseY8VX+GRu3P6F7Fu+JNDoXfklElbLJSnc3FUQHVe4cU5hj+BcUg==}
    engines: {node: '>=0.10.0'}

  /object-hash@3.0.0:
    resolution: {integrity: sha512-RSn9F68PjH9HqtltsSnqYC1XXoWe9Bju5+213R98cNGttag9q9yAOTzdbsqvIa7aNm5WffBZFpWYr2aWrklWAw==}
    engines: {node: '>= 6'}

  /once@1.4.0:
    resolution: {integrity: sha512-lNaJgI+2Q5URQBkccEKHTQOPaXdUxnZZElQTZY0MFUAuaEqe1E+Nyvgdz/aIyNi6Z9MzO5dv1H8n58/GELp3+w==}
    dependencies:
      wrappy: 1.0.2
    dev: true

  /openapi-sampler@1.6.2:
    resolution: {integrity: sha512-NyKGiFKfSWAZr4srD/5WDhInOWDhfml32h/FKUqLpEwKJt0kG0LGUU0MdyNkKrVGuJnw6DuPWq/sHCwAMpiRxg==}
    dependencies:
      '@types/json-schema': 7.0.15
      fast-xml-parser: 4.5.3
      json-pointer: 0.6.2
    dev: false

  /optionator@0.9.4:
    resolution: {integrity: sha512-6IpQ7mKUxRcZNLIObR0hz7lxsapSSIYNZJwXPGeF0mTVqGKFIXj1DQcMoT22S3ROcLyY/rz0PWaWZ9ayWmad9g==}
    engines: {node: '>= 0.8.0'}
    dependencies:
      deep-is: 0.1.4
      fast-levenshtein: 2.0.6
      levn: 0.4.1
      prelude-ls: 1.2.1
      type-check: 0.4.0
      word-wrap: 1.2.5
    dev: true

  /p-limit@3.1.0:
    resolution: {integrity: sha512-TYOanM3wGwNGsZN2cVTYPArw454xnXj5qmWF1bEoAc4+cU/ol7GVh7odevjp1FNHduHc3KZMcFduxU5Xc6uJRQ==}
    engines: {node: '>=10'}
    dependencies:
      yocto-queue: 0.1.0

  /p-locate@5.0.0:
    resolution: {integrity: sha512-LaNjtRWUBY++zB5nE/NwcaoMylSPk+S+ZHNB1TzdbMJMny6dynpAGt7X/tl/QYq3TIeE6nxHppbo2LGymrG5Pw==}
    engines: {node: '>=10'}
    dependencies:
      p-limit: 3.1.0

  /parent-module@1.0.1:
    resolution: {integrity: sha512-GQ2EWRpQV8/o+Aw8YqtfZZPfNRWZYkbidE9k5rpl/hC3vtHHBfGm2Ifi6qWV+coDGkrUKZAxE3Lot5kcsRlh+g==}
    engines: {node: '>=6'}
    dependencies:
      callsites: 3.1.0
    dev: true

  /parse-entities@4.0.2:
    resolution: {integrity: sha512-GG2AQYWoLgL877gQIKeRPGO1xF9+eG1ujIb5soS5gPvLQ1y2o8FL90w2QWNdf9I361Mpp7726c+lj3U0qK1uGw==}
    dependencies:
      '@types/unist': 2.0.11
      character-entities-legacy: 3.0.0
      character-reference-invalid: 2.0.1
      decode-named-character-reference: 1.2.0
      is-alphanumerical: 2.0.1
      is-decimal: 2.0.1
      is-hexadecimal: 2.0.1
    dev: false

  /parse5-htmlparser2-tree-adapter@7.1.0:
    resolution: {integrity: sha512-ruw5xyKs6lrpo9x9rCZqZZnIUntICjQAd0Wsmp396Ul9lN/h+ifgVV1x1gZHi8euej6wTfpqX8j+BFQxF0NS/g==}
    dependencies:
      domhandler: 5.0.3
      parse5: 7.3.0
    dev: true

  /parse5-parser-stream@7.1.2:
    resolution: {integrity: sha512-JyeQc9iwFLn5TbvvqACIF/VXG6abODeB3Fwmv/TGdLk2LfbWkaySGY72at4+Ty7EkPZj854u4CrICqNk2qIbow==}
    dependencies:
      parse5: 7.3.0
    dev: true

  /parse5@7.3.0:
    resolution: {integrity: sha512-IInvU7fabl34qmi9gY8XOVxhYyMyuH2xUNpb2q8/Y+7552KlejkRvqvD19nMoUW/uQGGbqNpA6Tufu5FL5BZgw==}
    dependencies:
      entities: 6.0.1

  /path-browserify@1.0.1:
    resolution: {integrity: sha512-b7uo2UCUOYZcnF/3ID0lulOJi/bafxa1xPe7ZPsammBSpjSWQkjNxlt635YGS2MiR9GjvuXCtz2emr3jbsz98g==}
    dev: false

  /path-exists@4.0.0:
    resolution: {integrity: sha512-ak9Qy5Q7jYb2Wwcey5Fpvg2KoAc/ZIhLSLOSBmRmygPsGwkVVt0fZa0qrtMz+m6tJTAHfZQ8FnmB4MG4LWy7/w==}
    engines: {node: '>=8'}

  /path-is-absolute@1.0.1:
    resolution: {integrity: sha512-AVbw3UJ2e9bq64vSaS9Am0fje1Pa8pbGqTTsmXfaIiMpnr5DlDhfJOuLj9Sf95ZPVDAUerDfEk88MPmPe7UCQg==}
    engines: {node: '>=0.10.0'}
    dev: true

  /path-key@3.1.1:
    resolution: {integrity: sha512-ojmeN0qd+y0jszEtoY48r0Peq5dwMEkIlCOu6Q5f41lfkswXuKtYrhgoTpLnyIcHm24Uhqx+5Tqm2InSwLhE6Q==}
    engines: {node: '>=8'}
    dev: true

  /path-parse@1.0.7:
    resolution: {integrity: sha512-LDJzPVEEEPR+y48z93A0Ed0yXb8pAByGWo/k5YYdYgpY2/2EsOsksJrq7lOHxryrVOn1ejG6oAp8ahvOIQD8sw==}

  /path-posix@1.0.0:
    resolution: {integrity: sha512-1gJ0WpNIiYcQydgg3Ed8KzvIqTsDpNwq+cjBCssvBtuTWjEqY1AW+i+OepiEMqDCzyro9B2sLAe4RBPajMYFiA==}
    dev: true

  /path-scurry@1.11.1:
    resolution: {integrity: sha512-Xa4Nw17FS9ApQFJ9umLiJS4orGjm7ZzwUrwamcGQuHSzDyth9boKDaycYdDcZDuqYATXw4HFXgaqWTctW/v1HA==}
    engines: {node: '>=16 || 14 >=14.18'}
    dependencies:
      lru-cache: 10.4.3
      minipass: 7.1.2
    dev: false

  /path-scurry@2.0.1:
    resolution: {integrity: sha512-oWyT4gICAu+kaA7QWk/jvCHWarMKNs6pXOGWKDTr7cw4IGcUbW+PeTfbaQiLGheFRpjo6O9J0PmyMfQPjH71oA==}
    engines: {node: 20 || >=22}
    dependencies:
      lru-cache: 11.2.4
      minipass: 7.1.2

  /perfect-scrollbar@1.5.6:
    resolution: {integrity: sha512-rixgxw3SxyJbCaSpo1n35A/fwI1r2rdwMKOTCg/AcG+xOEyZcE8UHVjpZMFCVImzsFoCZeJTT+M/rdEIQYO2nw==}
    dev: false

  /picocolors@1.1.1:
    resolution: {integrity: sha512-xceH2snhtb5M9liqDsmEw56le376mTZkEX/jEb/RxNFyegNul7eNslCXP9FDj/Lcu0X8KEyMceP2ntpaHrDEVA==}

  /picomatch@2.3.1:
    resolution: {integrity: sha512-JU3teHTNjmE2VCGFzuY8EXzCDVwEqB2a8fsIvwaStHhAWJEeVd1o1QD80CU6+ZdEXXSLbSsuLwJjkCBWqRQUVA==}
    engines: {node: '>=8.6'}

  /picomatch@4.0.3:
    resolution: {integrity: sha512-5gTmgEY/sqK6gFXLIsQNH19lWb4ebPDLA4SdLP7dsWkIXHWlG66oPuVvXSGFPppYZz8ZDZq0dYYrbHfBCVUb1Q==}
    engines: {node: '>=12'}
    dev: true

  /pify@2.3.0:
    resolution: {integrity: sha512-udgsAY+fTnvv7kI7aaxbqwWNb0AHiB0qBO89PZKPkoTmGOgdbrHDKD+0B2X4uTfJ/FT1R09r9gTsjUjNJotuog==}
    engines: {node: '>=0.10.0'}

  /pirates@4.0.7:
    resolution: {integrity: sha512-TfySrs/5nm8fQJDcBDuUng3VOUKsd7S+zqvbOTiGXHfxX4wK31ard+hoNuvkicM/2YFzlpDgABOevKSsB4G/FA==}
    engines: {node: '>= 6'}

  /pluralize@8.0.0:
    resolution: {integrity: sha512-Nc3IT5yHzflTfbjgqWcCPpo7DaKy4FnpB0l/zCAW0Tc7jxAiuqSxHasntB3D7887LSrA93kDJ9IXovxJYxyLCA==}
    engines: {node: '>=4'}
    dev: false

  /polished@4.3.1:
    resolution: {integrity: sha512-OBatVyC/N7SCW/FaDHrSd+vn0o5cS855TOmYi4OkdWUMSJCET/xip//ch8xGUvtr3i44X9LVyWwQlRMTN3pwSA==}
    engines: {node: '>=10'}
    dependencies:
      '@babel/runtime': 7.28.4
    dev: false

  /postcss-import@14.1.0(postcss@8.5.6):
    resolution: {integrity: sha512-flwI+Vgm4SElObFVPpTIT7SU7R3qk2L7PyduMcokiaVKuWv9d/U+Gm/QAd8NDLuykTWTkcrjOeD2Pp1rMeBTGw==}
    engines: {node: '>=10.0.0'}
    peerDependencies:
      postcss: ^8.0.0
    dependencies:
      postcss: 8.5.6
      postcss-value-parser: 4.2.0
      read-cache: 1.0.0
      resolve: 1.22.11
    dev: false

  /postcss-import@15.1.0(postcss@8.5.6):
    resolution: {integrity: sha512-hpr+J05B2FVYUAXHeK1YyI267J/dDDhMU6B6civm8hSY1jYJnBXxzKDKDswzJmtLHryrjhnDjqqp/49t8FALew==}
    engines: {node: '>=14.0.0'}
    peerDependencies:
      postcss: ^8.0.0
    dependencies:
      postcss: 8.5.6
      postcss-value-parser: 4.2.0
      read-cache: 1.0.0
      resolve: 1.22.11

  /postcss-js@4.1.0(postcss@8.5.6):
    resolution: {integrity: sha512-oIAOTqgIo7q2EOwbhb8UalYePMvYoIeRY2YKntdpFQXNosSu3vLrniGgmH9OKs/qAkfoj5oB3le/7mINW1LCfw==}
    engines: {node: ^12 || ^14 || >= 16}
    peerDependencies:
      postcss: ^8.4.21
    dependencies:
      camelcase-css: 2.0.1
      postcss: 8.5.6

  /postcss-load-config@3.1.4(postcss@8.5.6):
    resolution: {integrity: sha512-6DiM4E7v4coTE4uzA8U//WhtPwyhiim3eyjEMFCnUpzbrkK9wJHgKDT2mR+HbtSrd/NubVaYTOpSpjUl8NQeRg==}
    engines: {node: '>= 10'}
    peerDependencies:
      postcss: '>=8.0.9'
      ts-node: '>=9.0.0'
    peerDependenciesMeta:
      postcss:
        optional: true
      ts-node:
        optional: true
    dependencies:
      lilconfig: 2.1.0
      postcss: 8.5.6
      yaml: 1.10.2
    dev: false

  /postcss-load-config@6.0.1(jiti@1.21.7)(postcss@8.5.6):
    resolution: {integrity: sha512-oPtTM4oerL+UXmx+93ytZVN82RrlY/wPUV8IeDxFrzIjXOLF1pN+EmKPLbubvKHT2HC20xXsCAH2Z+CKV6Oz/g==}
    engines: {node: '>= 18'}
    peerDependencies:
      jiti: '>=1.21.0'
      postcss: '>=8.0.9'
      tsx: ^4.8.1
      yaml: ^2.4.2
    peerDependenciesMeta:
      jiti:
        optional: true
      postcss:
        optional: true
      tsx:
        optional: true
      yaml:
        optional: true
    dependencies:
      jiti: 1.21.7
      lilconfig: 3.1.3
      postcss: 8.5.6

  /postcss-nested@6.0.0(postcss@8.5.6):
    resolution: {integrity: sha512-0DkamqrPcmkBDsLn+vQDIrtkSbNkv5AD/M322ySo9kqFkCIYklym2xEmWkwo+Y3/qZo34tzEPNUw4y7yMCdv5w==}
    engines: {node: '>=12.0'}
    peerDependencies:
      postcss: ^8.2.14
    dependencies:
      postcss: 8.5.6
      postcss-selector-parser: 6.1.2
    dev: false

  /postcss-nested@6.2.0(postcss@8.5.6):
    resolution: {integrity: sha512-HQbt28KulC5AJzG+cZtj9kvKB93CFCdLvog1WFLf1D+xmMvPGlBstkpTEZfK5+AN9hfJocyBFCNiqyS48bpgzQ==}
    engines: {node: '>=12.0'}
    peerDependencies:
      postcss: ^8.2.14
    dependencies:
      postcss: 8.5.6
      postcss-selector-parser: 6.1.2

  /postcss-selector-parser@6.0.10:
    resolution: {integrity: sha512-IQ7TZdoaqbT+LCpShg46jnZVlhWD2w6iQYAcYXfHARZ7X1t/UGhhceQDs5X0cGqKvYlHNOuv7Oa1xmb0oQuA3w==}
    engines: {node: '>=4'}
    dependencies:
      cssesc: 3.0.0
      util-deprecate: 1.0.2
    dev: false

  /postcss-selector-parser@6.1.2:
    resolution: {integrity: sha512-Q8qQfPiZ+THO/3ZrOrO0cJJKfpYCagtMUkXbnEfmgUjwXg6z/WBeOyS9APBBPCTSiDV+s4SwQGu8yFsiMRIudg==}
    engines: {node: '>=4'}
    dependencies:
      cssesc: 3.0.0
      util-deprecate: 1.0.2

  /postcss-value-parser@4.2.0:
    resolution: {integrity: sha512-1NNCs6uurfkVbeXG4S8JFT9t19m45ICnif8zWLd5oPSZ50QnwMfK+H3jv408d4jw/7Bttv5axS5IiHoLaVNHeQ==}

  /postcss@8.4.49:
    resolution: {integrity: sha512-OCVPnIObs4N29kxTjzLfUryOkvZEq+pf8jTF0lg8E7uETuWHA+v7j3c/xJmiqpX450191LlmZfUKkXxkTry7nA==}
    engines: {node: ^10 || ^12 || >=14}
    dependencies:
      nanoid: 3.3.11
      picocolors: 1.1.1
      source-map-js: 1.2.1
    dev: false

  /postcss@8.5.6:
    resolution: {integrity: sha512-3Ybi1tAuwAP9s0r1UQ2J4n5Y0G05bJkpUIO0/bI9MhwmD70S5aTWbXGBwxHrelT+XM1k6dM0pk+SwNkpTRN7Pg==}
    engines: {node: ^10 || ^12 || >=14}
    dependencies:
      nanoid: 3.3.11
      picocolors: 1.1.1
      source-map-js: 1.2.1

  /prelude-ls@1.2.1:
    resolution: {integrity: sha512-vkcDPrRZo1QZLbn5RLGPpg/WmIQ65qoWWhcGKf/b5eplkkarX0m9z8ppCat4mlOqUsWpyNuYgO3VRyrYHSzX5g==}
    engines: {node: '>= 0.8.0'}
    dev: true

  /prettier-plugin-tailwindcss@0.6.14(prettier@3.6.2):
    resolution: {integrity: sha512-pi2e/+ZygeIqntN+vC573BcW5Cve8zUB0SSAGxqpB4f96boZF4M3phPVoOFCeypwkpRYdi7+jQ5YJJUwrkGUAg==}
    engines: {node: '>=14.21.3'}
    peerDependencies:
      '@ianvs/prettier-plugin-sort-imports': '*'
      '@prettier/plugin-hermes': '*'
      '@prettier/plugin-oxc': '*'
      '@prettier/plugin-pug': '*'
      '@shopify/prettier-plugin-liquid': '*'
      '@trivago/prettier-plugin-sort-imports': '*'
      '@zackad/prettier-plugin-twig': '*'
      prettier: ^3.0
      prettier-plugin-astro: '*'
      prettier-plugin-css-order: '*'
      prettier-plugin-import-sort: '*'
      prettier-plugin-jsdoc: '*'
      prettier-plugin-marko: '*'
      prettier-plugin-multiline-arrays: '*'
      prettier-plugin-organize-attributes: '*'
      prettier-plugin-organize-imports: '*'
      prettier-plugin-sort-imports: '*'
      prettier-plugin-style-order: '*'
      prettier-plugin-svelte: '*'
    peerDependenciesMeta:
      '@ianvs/prettier-plugin-sort-imports':
        optional: true
      '@prettier/plugin-hermes':
        optional: true
      '@prettier/plugin-oxc':
        optional: true
      '@prettier/plugin-pug':
        optional: true
      '@shopify/prettier-plugin-liquid':
        optional: true
      '@trivago/prettier-plugin-sort-imports':
        optional: true
      '@zackad/prettier-plugin-twig':
        optional: true
      prettier-plugin-astro:
        optional: true
      prettier-plugin-css-order:
        optional: true
      prettier-plugin-import-sort:
        optional: true
      prettier-plugin-jsdoc:
        optional: true
      prettier-plugin-marko:
        optional: true
      prettier-plugin-multiline-arrays:
        optional: true
      prettier-plugin-organize-attributes:
        optional: true
      prettier-plugin-organize-imports:
        optional: true
      prettier-plugin-sort-imports:
        optional: true
      prettier-plugin-style-order:
        optional: true
      prettier-plugin-svelte:
        optional: true
    dependencies:
      prettier: 3.6.2
    dev: true

  /prettier@3.6.2:
    resolution: {integrity: sha512-I7AIg5boAr5R0FFtJ6rCfD+LFsWHp81dolrFD8S79U9tb8Az2nGrJncnMSnys+bpQJfRUzqs9hnA81OAA3hCuQ==}
    engines: {node: '>=14'}
    hasBin: true
    dev: true

  /prismjs@1.30.0:
    resolution: {integrity: sha512-DEvV2ZF2r2/63V+tK8hQvrR2ZGn10srHbXviTlcv7Kpzw8jWiNTqbVgjO3IY8RxrrOUF8VPMQQFysYYYv0YZxw==}
    engines: {node: '>=6'}
    dev: false

  /process-nextick-args@2.0.1:
    resolution: {integrity: sha512-3ouUOpQhtgrbOa17J7+uxOTpITYWaGP7/AhoR3+A+/1e9skrzelGi/dXzEYyvbxubEF6Wn2ypscTKiKJFFn1ag==}
    dev: true

  /progress@2.0.3:
    resolution: {integrity: sha512-7PiHtLll5LdnKIMw100I+8xJXR5gW2QwWYkT6iJva0bXitZKa/XMrSbdmg3r2Xnaidz9Qumd0VPaMrZlF9V9sA==}
    engines: {node: '>=0.4.0'}
    dev: false

  /promise-map-series@0.3.0:
    resolution: {integrity: sha512-3npG2NGhTc8BWBolLLf8l/92OxMGaRLbqvIh9wjCHhDXNvk4zsxaTaCpiCunW09qWPrN2zeNSNwRLVBrQQtutA==}
    engines: {node: 10.* || >= 12.*}
    dev: true

  /prop-types@15.8.1:
    resolution: {integrity: sha512-oj87CgZICdulUohogVAR7AjlC0327U4el4L6eAvOqCeudMDVU0NThNaV+b9Df4dXgSP1gXMTnPdhfe/2qDH5cg==}
    dependencies:
      loose-envify: 1.4.0
      object-assign: 4.1.1
      react-is: 16.13.1
    dev: false

  /property-expr@2.0.6:
    resolution: {integrity: sha512-SVtmxhRE/CGkn3eZY1T6pC8Nln6Fr/lu1mKSgRud0eC73whjGfoAogbn78LkD8aFL0zz3bAFerKSnOl7NlErBA==}
    dev: false

  /property-information@6.5.0:
    resolution: {integrity: sha512-PgTgs/BlvHxOu8QuEN7wi5A0OmXaBcHpmCSTehcs6Uuu9IkDIEo13Hy7n898RHfrQ49vKCoGeWZSaAK01nwVig==}
    dev: false

  /property-information@7.1.0:
    resolution: {integrity: sha512-TwEZ+X+yCJmYfL7TPUOcvBZ4QfoT5YenQiJuX//0th53DE6w0xxLEtfK3iyryQFddXuvkIk51EEgrJQ0WJkOmQ==}
    dev: false

  /proxy-from-env@1.1.0:
    resolution: {integrity: sha512-D+zkORCbA9f1tdWRK0RaCR3GPv50cMxcrz4X8k5LTSUD1Dkw47mKJEZQNunItRTkWwgtaUSo1RVFRIG9ZXiFYg==}
    dev: false

  /punycode@2.3.1:
    resolution: {integrity: sha512-vYt7UD1U9Wg6138shLtLOvdAu+8DsC/ilFtEVHcH+wydcSpNE20AfSOduf6MkRFahL5FY7X1oU7nKVZFtfq8Fg==}
    engines: {node: '>=6'}
    dev: true

  /queue-microtask@1.2.3:
    resolution: {integrity: sha512-NuaNSa6flKT5JaSYQzJok04JzTL1CA6aGhv5rfLW3PgqA+M2ChpZQnAC8h8i4ZFkBS8X5RqkDBHA7r4hej3K9A==}

  /quick-lru@5.1.1:
    resolution: {integrity: sha512-WuyALRjWPDGtt/wzJiadO5AXY+8hZ80hVpe6MyivgraREW751X3SbhRvG3eLKOYN+8VEvqLcf3wdnt44Z4S4SA==}
    engines: {node: '>=10'}
    dev: false

  /quick-temp@0.1.8:
    resolution: {integrity: sha512-YsmIFfD9j2zaFwJkzI6eMG7y0lQP7YeWzgtFgNl38pGWZBSXJooZbOWwkcRot7Vt0Fg9L23pX0tqWU3VvLDsiA==}
    dependencies:
      mktemp: 0.4.0
      rimraf: 2.7.1
      underscore.string: 3.3.6
    dev: true

  /react-dom@18.3.1(react@18.3.1):
    resolution: {integrity: sha512-5m4nQKp+rZRb09LNH59GM4BxTh9251/ylbKIbpe7TpGxfJ+9kv6BLkLBXIjjspbgbnIBNqlI23tRnTWT0snUIw==}
    peerDependencies:
      react: ^18.3.1
    dependencies:
      loose-envify: 1.4.0
      react: 18.3.1
      scheduler: 0.23.2
    dev: false

  /react-hook-form@7.65.0(react@18.3.1):
    resolution: {integrity: sha512-xtOzDz063WcXvGWaHgLNrNzlsdFgtUWcb32E6WFaGTd7kPZG3EeDusjdZfUsPwKCKVXy1ZlntifaHZ4l8pAsmw==}
    engines: {node: '>=18.0.0'}
    peerDependencies:
      react: ^16.8.0 || ^17 || ^18 || ^19
    dependencies:
      react: 18.3.1
    dev: false

  /react-hot-toast@2.6.0(react-dom@18.3.1)(react@18.3.1):
    resolution: {integrity: sha512-bH+2EBMZ4sdyou/DPrfgIouFpcRLCJ+HoCA32UoAYHn6T3Ur5yfcDCeSr5mwldl6pFOsiocmrXMuoCJ1vV8bWg==}
    engines: {node: '>=10'}
    peerDependencies:
      react: '>=16'
      react-dom: '>=16'
    dependencies:
      csstype: 3.1.3
      goober: 2.1.18(csstype@3.1.3)
      react: 18.3.1
      react-dom: 18.3.1(react@18.3.1)
    dev: false

  /react-i18next@16.2.1(i18next@25.6.0)(react-dom@18.3.1)(react@18.3.1)(typescript@5.6.3):
    resolution: {integrity: sha512-z7TVwd8q4AjFo2n7oOwzNusY7xVL4uHykwX1zZRvasUQnmnXlp7Z1FZqXvhK/6hQaCvWTZmZW1bMaUWKowtvVw==}
    peerDependencies:
      i18next: '>= 25.5.2'
      react: '>= 16.8.0'
      react-dom: '*'
      react-native: '*'
      typescript: ^5
    peerDependenciesMeta:
      react-dom:
        optional: true
      react-native:
        optional: true
      typescript:
        optional: true
    dependencies:
      '@babel/runtime': 7.28.4
      html-parse-stringify: 3.0.1
      i18next: 25.6.0(typescript@5.6.3)
      react: 18.3.1
      react-dom: 18.3.1(react@18.3.1)
      typescript: 5.6.3
      use-sync-external-store: 1.6.0(react@18.3.1)
    dev: false

  /react-is@16.13.1:
    resolution: {integrity: sha512-24e6ynE2H+OKt4kqsOvNd8kBpV65zoxbA4BVsEOB3ARVWQki/DHzaUoC5KuON/BiccDaCCTZBuOcfZs70kR8bQ==}
    dev: false

  /react-is@18.3.1:
    resolution: {integrity: sha512-/LLMVyas0ljjAtoYiPqYiL8VWXzUUdThrmU5+n20DZv+a+ClRoevUzw5JxU+Ieh5/c87ytoTBV9G1FiKfNJdmg==}
    dev: false

  /react-markdown@10.1.0(@types/react@18.3.26)(react@18.3.1):
    resolution: {integrity: sha512-qKxVopLT/TyA6BX3Ue5NwabOsAzm0Q7kAPwq6L+wWDwisYs7R8vZ0nRXqq6rkueboxpkjvLGU9fWifiX/ZZFxQ==}
    peerDependencies:
      '@types/react': '>=18'
      react: '>=18'
    dependencies:
      '@types/hast': 3.0.4
      '@types/mdast': 4.0.4
      '@types/react': 18.3.26
      devlop: 1.1.0
      hast-util-to-jsx-runtime: 2.3.6
      html-url-attributes: 3.0.1
      mdast-util-to-hast: 13.2.0
      react: 18.3.1
      remark-parse: 11.0.0
      remark-rehype: 11.1.2
      unified: 11.0.5
      unist-util-visit: 5.0.0
      vfile: 6.0.3
    transitivePeerDependencies:
      - supports-color
    dev: false

  /react-refresh@0.17.0:
    resolution: {integrity: sha512-z6F7K9bV85EfseRCp2bzrpyQ0Gkw1uLoCel9XBVWPg/TjRj94SkJzUTGfOa4bs7iJvBWtQG0Wq7wnI0syw3EBQ==}
    engines: {node: '>=0.10.0'}
    dev: true

  /react-remove-scroll-bar@2.3.8(@types/react@18.3.26)(react@18.3.1):
    resolution: {integrity: sha512-9r+yi9+mgU33AKcj6IbT9oRCO78WriSj6t/cF8DWBZJ9aOGPOTEDvdUDz1FwKim7QXWwmHqtdHnRJfhAxEG46Q==}
    engines: {node: '>=10'}
    peerDependencies:
      '@types/react': '*'
      react: ^16.8.0 || ^17.0.0 || ^18.0.0 || ^19.0.0
    peerDependenciesMeta:
      '@types/react':
        optional: true
    dependencies:
      '@types/react': 18.3.26
      react: 18.3.1
      react-style-singleton: 2.2.3(@types/react@18.3.26)(react@18.3.1)
      tslib: 2.8.1
    dev: false

  /react-remove-scroll@2.7.1(@types/react@18.3.26)(react@18.3.1):
    resolution: {integrity: sha512-HpMh8+oahmIdOuS5aFKKY6Pyog+FNaZV/XyJOq7b4YFwsFHe5yYfdbIalI4k3vU2nSDql7YskmUseHsRrJqIPA==}
    engines: {node: '>=10'}
    peerDependencies:
      '@types/react': '*'
      react: ^16.8.0 || ^17.0.0 || ^18.0.0 || ^19.0.0 || ^19.0.0-rc
    peerDependenciesMeta:
      '@types/react':
        optional: true
    dependencies:
      '@types/react': 18.3.26
      react: 18.3.1
      react-remove-scroll-bar: 2.3.8(@types/react@18.3.26)(react@18.3.1)
      react-style-singleton: 2.2.3(@types/react@18.3.26)(react@18.3.1)
      tslib: 2.8.1
      use-callback-ref: 1.3.3(@types/react@18.3.26)(react@18.3.1)
      use-sidecar: 1.1.3(@types/react@18.3.26)(react@18.3.1)
    dev: false

  /react-router-dom@7.9.5(react-dom@18.3.1)(react@18.3.1):
    resolution: {integrity: sha512-mkEmq/K8tKN63Ae2M7Xgz3c9l9YNbY+NHH6NNeUmLA3kDkhKXRsNb/ZpxaEunvGo2/3YXdk5EJU3Hxp3ocaBPw==}
    engines: {node: '>=20.0.0'}
    peerDependencies:
      react: '>=18'
      react-dom: '>=18'
    dependencies:
      react: 18.3.1
      react-dom: 18.3.1(react@18.3.1)
      react-router: 7.9.5(react-dom@18.3.1)(react@18.3.1)
    dev: false

  /react-router@7.9.5(react-dom@18.3.1)(react@18.3.1):
    resolution: {integrity: sha512-JmxqrnBZ6E9hWmf02jzNn9Jm3UqyeimyiwzD69NjxGySG6lIz/1LVPsoTCwN7NBX2XjCEa1LIX5EMz1j2b6u6A==}
    engines: {node: '>=20.0.0'}
    peerDependencies:
      react: '>=18'
      react-dom: '>=18'
    peerDependenciesMeta:
      react-dom:
        optional: true
    dependencies:
      cookie: 1.0.2
      react: 18.3.1
      react-dom: 18.3.1(react@18.3.1)
      set-cookie-parser: 2.7.2
    dev: false

  /react-smooth@4.0.4(react-dom@18.3.1)(react@18.3.1):
    resolution: {integrity: sha512-gnGKTpYwqL0Iii09gHobNolvX4Kiq4PKx6eWBCYYix+8cdw+cGo3do906l1NBPKkSWx1DghC1dlWG9L2uGd61Q==}
    peerDependencies:
      react: ^16.8.0 || ^17.0.0 || ^18.0.0 || ^19.0.0
      react-dom: ^16.8.0 || ^17.0.0 || ^18.0.0 || ^19.0.0
    dependencies:
      fast-equals: 5.3.2
      prop-types: 15.8.1
      react: 18.3.1
      react-dom: 18.3.1(react@18.3.1)
      react-transition-group: 4.4.5(react-dom@18.3.1)(react@18.3.1)
    dev: false

  /react-style-singleton@2.2.3(@types/react@18.3.26)(react@18.3.1):
    resolution: {integrity: sha512-b6jSvxvVnyptAiLjbkWLE/lOnR4lfTtDAl+eUC7RZy+QQWc6wRzIV2CE6xBuMmDxc2qIihtDCZD5NPOFl7fRBQ==}
    engines: {node: '>=10'}
    peerDependencies:
      '@types/react': '*'
      react: ^16.8.0 || ^17.0.0 || ^18.0.0 || ^19.0.0 || ^19.0.0-rc
    peerDependenciesMeta:
      '@types/react':
        optional: true
    dependencies:
      '@types/react': 18.3.26
      get-nonce: 1.0.1
      react: 18.3.1
      tslib: 2.8.1
    dev: false

  /react-tabs@6.1.0(react@18.3.1):
    resolution: {integrity: sha512-6QtbTRDKM+jA/MZTTefvigNxo0zz+gnBTVFw2CFVvq+f2BuH0nF0vDLNClL045nuTAdOoK/IL1vTP0ZLX0DAyQ==}
    peerDependencies:
      react: ^18.0.0 || ^19.0.0
    dependencies:
      clsx: 2.1.1
      prop-types: 15.8.1
      react: 18.3.1
    dev: false

  /react-transition-group@4.4.5(react-dom@18.3.1)(react@18.3.1):
    resolution: {integrity: sha512-pZcd1MCJoiKiBR2NRxeCRg13uCXbydPnmB4EOeRrY7480qNWO8IIgQG6zlDkm6uRMsURXPuKq0GWtiM59a5Q6g==}
    peerDependencies:
      react: '>=16.6.0'
      react-dom: '>=16.6.0'
    dependencies:
      '@babel/runtime': 7.28.4
      dom-helpers: 5.2.1
      loose-envify: 1.4.0
      prop-types: 15.8.1
      react: 18.3.1
      react-dom: 18.3.1(react@18.3.1)
    dev: false

  /react@18.3.1:
    resolution: {integrity: sha512-wS+hAgJShR0KhEvPJArfuPVN1+Hz1t0Y6n5jLrGQbkb4urgPE/0Rve+1kMB1v/oWgHgm4WIcV+i7F2pTVj+2iQ==}
    engines: {node: '>=0.10.0'}
    dependencies:
      loose-envify: 1.4.0
    dev: false

  /read-cache@1.0.0:
    resolution: {integrity: sha512-Owdv/Ft7IjOgm/i0xvNDZ1LrRANRfew4b2prF3OWMQLxLfu3bS8FVhCsrSCMK4lR56Y9ya+AThoTpDCTxCmpRA==}
    dependencies:
      pify: 2.3.0

  /readable-stream@2.3.8:
    resolution: {integrity: sha512-8p0AUk4XODgIewSi0l8Epjs+EVnWiK7NoDIEGU0HhE7+ZyY8D1IMY7odu5lRrFXGg71L15KG8QrPmum45RTtdA==}
    dependencies:
      core-util-is: 1.0.3
      inherits: 2.0.4
      isarray: 1.0.0
      process-nextick-args: 2.0.1
      safe-buffer: 5.1.2
      string_decoder: 1.1.1
      util-deprecate: 1.0.2
    dev: true

  /readable-stream@3.6.2:
    resolution: {integrity: sha512-9u/sniCrY3D5WdsERHzHE4G2YCXqoG5FTHUiCC4SIbr6XcLZBY05ya9EKjYek9O5xOAwjGq+1JdGBAS7Q9ScoA==}
    engines: {node: '>= 6'}
    dependencies:
      inherits: 2.0.4
      string_decoder: 1.3.0
      util-deprecate: 1.0.2
    dev: true

  /readdirp@3.6.0:
    resolution: {integrity: sha512-hOS089on8RduqdbhvQ5Z37A0ESjsqz6qnRcffsMU3495FuTdqSm+7bhJ29JvIOsBDEEnan5DPu9t3To9VRlMzA==}
    engines: {node: '>=8.10.0'}
    dependencies:
      picomatch: 2.3.1

  /recharts-scale@0.4.5:
    resolution: {integrity: sha512-kivNFO+0OcUNu7jQquLXAxz1FIwZj8nrj+YkOKc5694NbjCvcT6aSZiIzNzd2Kul4o4rTto8QVR9lMNtxD4G1w==}
    dependencies:
      decimal.js-light: 2.5.1
    dev: false

  /recharts@2.15.4(react-dom@18.3.1)(react@18.3.1):
    resolution: {integrity: sha512-UT/q6fwS3c1dHbXv2uFgYJ9BMFHu3fwnd7AYZaEQhXuYQ4hgsxLvsUXzGdKeZrW5xopzDCvuA2N41WJ88I7zIw==}
    engines: {node: '>=14'}
    peerDependencies:
      react: ^16.0.0 || ^17.0.0 || ^18.0.0 || ^19.0.0
      react-dom: ^16.0.0 || ^17.0.0 || ^18.0.0 || ^19.0.0
    dependencies:
      clsx: 2.1.1
      eventemitter3: 4.0.7
      lodash: 4.17.21
      react: 18.3.1
      react-dom: 18.3.1(react@18.3.1)
      react-is: 18.3.1
      react-smooth: 4.0.4(react-dom@18.3.1)(react@18.3.1)
      recharts-scale: 0.4.5
      tiny-invariant: 1.3.3
      victory-vendor: 36.9.2
    dev: false

  /redoc@2.5.2(core-js@3.46.0)(mobx@6.15.0)(react-dom@18.3.1)(react@18.3.1)(styled-components@6.1.19):
    resolution: {integrity: sha512-sTJfItvRkcDTojB6wdLN4M+Ua6mlZwElV21Tf8Mn7IbQF/1Os6GvgQpZyLWPGZZHbhy7GC1Or1hTMHfz1vKh5A==}
    engines: {node: '>=6.9', npm: '>=3.0.0'}
    peerDependencies:
      core-js: ^3.1.4
      mobx: ^6.0.4
      react: ^16.8.4 || ^17.0.0 || ^18.0.0 || ^19.0.0
      react-dom: ^16.8.4 || ^17.0.0 || ^18.0.0 || ^19.0.0
      styled-components: ^4.1.1 || ^5.1.1 || ^6.0.5
    dependencies:
      '@redocly/openapi-core': 1.34.5
      classnames: 2.5.1
      core-js: 3.46.0
      decko: 1.2.0
      dompurify: 3.3.0
      eventemitter3: 5.0.1
      json-pointer: 0.6.2
      lunr: 2.3.9
      mark.js: 8.11.1
      marked: 4.3.0
      mobx: 6.15.0
      mobx-react: 9.2.0(mobx@6.15.0)(react-dom@18.3.1)(react@18.3.1)
      openapi-sampler: 1.6.2
      path-browserify: 1.0.1
      perfect-scrollbar: 1.5.6
      polished: 4.3.1
      prismjs: 1.30.0
      prop-types: 15.8.1
      react: 18.3.1
      react-dom: 18.3.1(react@18.3.1)
      react-tabs: 6.1.0(react@18.3.1)
      slugify: 1.4.7
      stickyfill: 1.1.1
      styled-components: 6.1.19(react-dom@18.3.1)(react@18.3.1)
      swagger2openapi: 7.0.8
      url-template: 2.0.8
    transitivePeerDependencies:
      - encoding
      - react-native
      - supports-color
    dev: false

  /reftools@1.1.9:
    resolution: {integrity: sha512-OVede/NQE13xBQ+ob5CKd5KyeJYU2YInb1bmV4nRoOfquZPkAkxuOXicSe1PvqIuZZ4kD13sPKBbR7UFDmli6w==}
    dev: false

  /rehype-highlight@7.0.2:
    resolution: {integrity: sha512-k158pK7wdC2qL3M5NcZROZ2tR/l7zOzjxXd5VGdcfIyoijjQqpHd3JKtYSBDpDZ38UI2WJWuFAtkMDxmx5kstA==}
    dependencies:
      '@types/hast': 3.0.4
      hast-util-to-text: 4.0.2
      lowlight: 3.3.0
      unist-util-visit: 5.0.0
      vfile: 6.0.3
    dev: false

  /rehype-raw@7.0.0:
    resolution: {integrity: sha512-/aE8hCfKlQeA8LmyeyQvQF3eBiLRGNlfBJEvWH7ivp9sBqs7TNqBL5X3v157rM4IFETqDnIOO+z5M/biZbo9Ww==}
    dependencies:
      '@types/hast': 3.0.4
      hast-util-raw: 9.1.0
      vfile: 6.0.3
    dev: false

  /remark-gfm@4.0.1:
    resolution: {integrity: sha512-1quofZ2RQ9EWdeN34S79+KExV1764+wCUGop5CPL1WGdD0ocPpu91lzPGbwWMECpEpd42kJGQwzRfyov9j4yNg==}
    dependencies:
      '@types/mdast': 4.0.4
      mdast-util-gfm: 3.1.0
      micromark-extension-gfm: 3.0.0
      remark-parse: 11.0.0
      remark-stringify: 11.0.0
      unified: 11.0.5
    transitivePeerDependencies:
      - supports-color
    dev: false

  /remark-parse@11.0.0:
    resolution: {integrity: sha512-FCxlKLNGknS5ba/1lmpYijMUzX2esxW5xQqjWxw2eHFfS2MSdaHVINFmhjo+qN1WhZhNimq0dZATN9pH0IDrpA==}
    dependencies:
      '@types/mdast': 4.0.4
      mdast-util-from-markdown: 2.0.2
      micromark-util-types: 2.0.2
      unified: 11.0.5
    transitivePeerDependencies:
      - supports-color
    dev: false

  /remark-rehype@11.1.2:
    resolution: {integrity: sha512-Dh7l57ianaEoIpzbp0PC9UKAdCSVklD8E5Rpw7ETfbTl3FqcOOgq5q2LVDhgGCkaBv7p24JXikPdvhhmHvKMsw==}
    dependencies:
      '@types/hast': 3.0.4
      '@types/mdast': 4.0.4
      mdast-util-to-hast: 13.2.0
      unified: 11.0.5
      vfile: 6.0.3
    dev: false

  /remark-stringify@11.0.0:
    resolution: {integrity: sha512-1OSmLd3awB/t8qdoEOMazZkNsfVTeY4fTsgzcQFdXNq8ToTN4ZGwrMnlda4K6smTFKD+GRV6O48i6Z4iKgPPpw==}
    dependencies:
      '@types/mdast': 4.0.4
      mdast-util-to-markdown: 2.1.2
      unified: 11.0.5
    dev: false

  /remove-trailing-separator@1.1.0:
    resolution: {integrity: sha512-/hS+Y0u3aOfIETiaiirUFwDBDzmXPvO+jAfKTitUngIPzdKc6Z0LoFjM/CK5PL4C+eKwHohlHAb6H0VFfmmUsw==}
    dev: true

  /replace-ext@2.0.0:
    resolution: {integrity: sha512-UszKE5KVK6JvyD92nzMn9cDapSk6w/CaFZ96CnmDMUqH9oowfxF/ZjRITD25H4DnOQClLA4/j7jLGXXLVKxAug==}
    engines: {node: '>= 10'}
    dev: true

  /require-directory@2.1.1:
    resolution: {integrity: sha512-fGxEI7+wsG9xrvdjsrlmL22OMTTiHRwAMroiEeMgq8gzoLC/PQr7RsRDSTLUg/bZAZtF+TVIkHc6/4RIKrui+Q==}
    engines: {node: '>=0.10.0'}
    dev: false

  /require-from-string@2.0.2:
    resolution: {integrity: sha512-Xf0nWe6RseziFMu+Ap9biiUbmplq6S9/p+7w7YXP/JBHhrUDDUhwa+vANyubuqfZWTveU//DYVGsDG7RKL/vEw==}
    engines: {node: '>=0.10.0'}
    dev: false

  /resolve-from@4.0.0:
    resolution: {integrity: sha512-pb/MYmXstAkysRFx8piNI1tGFNQIFA3vkE3Gq4EuA1dF6gHp/+vgZqsCGJapvy8N3Q+4o7FwvquPJcnZ7RYy4g==}
    engines: {node: '>=4'}
    dev: true

  /resolve-options@2.0.0:
    resolution: {integrity: sha512-/FopbmmFOQCfsCx77BRFdKOniglTiHumLgwvd6IDPihy1GKkadZbgQJBcTb2lMzSR1pndzd96b1nZrreZ7+9/A==}
    engines: {node: '>= 10.13.0'}
    dependencies:
      value-or-function: 4.0.0
    dev: true

  /resolve-pkg-maps@1.0.0:
    resolution: {integrity: sha512-seS2Tj26TBVOC2NIc2rOe2y2ZO7efxITtLZcGSOnHHNOQ7CkiUBfw0Iw2ck6xkIhPwLhKNLS8BO+hEpngQlqzw==}
    dev: true

  /resolve@1.22.11:
    resolution: {integrity: sha512-RfqAvLnMl313r7c9oclB1HhUEAezcpLjz95wFH4LVuhk9JF/r22qmVP9AMmOU4vMX7Q8pN8jwNg/CSpdFnMjTQ==}
    engines: {node: '>= 0.4'}
    hasBin: true
    dependencies:
      is-core-module: 2.16.1
      path-parse: 1.0.7
      supports-preserve-symlinks-flag: 1.0.0

  /reusify@1.1.0:
    resolution: {integrity: sha512-g6QUff04oZpHs0eG5p83rFLhHeV00ug/Yf9nZM6fLeUrPguBTkTQOdpAWWspMh55TZfVQDPaN3NQJfbVRAxdIw==}
    engines: {iojs: '>=1.0.0', node: '>=0.10.0'}

  /rimraf@2.7.1:
    resolution: {integrity: sha512-uWjbaKIK3T1OSVptzX7Nl6PvQ3qAGtKEtVRjRuazjfL3Bx5eI409VZSqgND+4UNnmzLVdPj9FqFJNPqBZFve4w==}
    deprecated: Rimraf versions prior to v4 are no longer supported
    hasBin: true
    dependencies:
      glob: 7.2.3
    dev: true

  /rimraf@3.0.2:
    resolution: {integrity: sha512-JZkJMZkAGFFPP2YqXZXPbMlMBgsxzE8ILs4lMIX/2o0L9UBw9O/Y3o6wFw/i9YLapcUJWwqbi3kdxIPdC62TIA==}
    deprecated: Rimraf versions prior to v4 are no longer supported
    hasBin: true
    dependencies:
      glob: 7.2.3
    dev: true

  /rollup@4.52.5:
    resolution: {integrity: sha512-3GuObel8h7Kqdjt0gxkEzaifHTqLVW56Y/bjN7PSQtkKr0w3V/QYSdt6QWYtd7A1xUtYQigtdUfgj1RvWVtorw==}
    engines: {node: '>=18.0.0', npm: '>=8.0.0'}
    hasBin: true
    dependencies:
      '@types/estree': 1.0.8
    optionalDependencies:
      '@rollup/rollup-android-arm-eabi': 4.52.5
      '@rollup/rollup-android-arm64': 4.52.5
      '@rollup/rollup-darwin-arm64': 4.52.5
      '@rollup/rollup-darwin-x64': 4.52.5
      '@rollup/rollup-freebsd-arm64': 4.52.5
      '@rollup/rollup-freebsd-x64': 4.52.5
      '@rollup/rollup-linux-arm-gnueabihf': 4.52.5
      '@rollup/rollup-linux-arm-musleabihf': 4.52.5
      '@rollup/rollup-linux-arm64-gnu': 4.52.5
      '@rollup/rollup-linux-arm64-musl': 4.52.5
      '@rollup/rollup-linux-loong64-gnu': 4.52.5
      '@rollup/rollup-linux-ppc64-gnu': 4.52.5
      '@rollup/rollup-linux-riscv64-gnu': 4.52.5
      '@rollup/rollup-linux-riscv64-musl': 4.52.5
      '@rollup/rollup-linux-s390x-gnu': 4.52.5
      '@rollup/rollup-linux-x64-gnu': 4.52.5
      '@rollup/rollup-linux-x64-musl': 4.52.5
      '@rollup/rollup-openharmony-arm64': 4.52.5
      '@rollup/rollup-win32-arm64-msvc': 4.52.5
      '@rollup/rollup-win32-ia32-msvc': 4.52.5
      '@rollup/rollup-win32-x64-gnu': 4.52.5
      '@rollup/rollup-win32-x64-msvc': 4.52.5
      fsevents: 2.3.3
    dev: true

  /rsvp@3.2.1:
    resolution: {integrity: sha512-Rf4YVNYpKjZ6ASAmibcwTNciQ5Co5Ztq6iZPEykHpkoflnD/K5ryE/rHehFsTm4NJj8nKDhbi3eKBWGogmNnkg==}
    dev: true

  /rsvp@4.8.5:
    resolution: {integrity: sha512-nfMOlASu9OnRJo1mbEk2cz0D56a1MBNrJ7orjRZQG10XDyuvwksKbuXNp6qa+kbn839HwjwhBzhFmdsaEAfauA==}
    engines: {node: 6.* || >= 7.*}
    dev: true

  /run-parallel@1.2.0:
    resolution: {integrity: sha512-5l4VyZR86LZ/lDxZTR6jqL8AFE2S0IFLMP26AbjsLVADxHdhB/c0GUsH+y39UfCi3dzz8OlQuPmnaJOMoDHQBA==}
    dependencies:
      queue-microtask: 1.2.3

  /safe-buffer@5.1.2:
    resolution: {integrity: sha512-Gd2UZBJDkXlY7GbJxfsE8/nvKkUEU1G38c1siN6QP6a9PT9MmHB8GnpscSmMJSoF8LOIrt8ud/wPtojys4G6+g==}
    dev: true

  /safe-buffer@5.2.1:
    resolution: {integrity: sha512-rp3So07KcdmmKbGvgaNxQSJr7bGVSVk5S9Eq1F+ppbRo70+YeaDxkw5Dd8NPN+GD6bjnYm2VuPuCXmpuYvmCXQ==}
    dev: true

  /safer-buffer@2.1.2:
    resolution: {integrity: sha512-YZo3K82SD7Riyi0E1EQPojLz7kpepnSQI9IyPbHHg1XXXevb5dJI7tpyN2ADxGcQbHG7vcyRHk0cbwqcQriUtg==}
    dev: true

  /scheduler@0.23.2:
    resolution: {integrity: sha512-UOShsPwz7NrMUqhR6t0hWjFduvOzbtv7toDH1/hIrfRNIDBnnBWd0CwJTGvTpngVlmwGCdP9/Zl/tVrDqcuYzQ==}
    dependencies:
      loose-envify: 1.4.0
    dev: false

  /semver@6.3.1:
    resolution: {integrity: sha512-BR7VvDCVHO+q2xBEWskxS6DJE1qRnb7DxzUrogb71CWoSficBxYsiAGd+Kl0mmq/MprG9yArRkyrQxTO6XjMzA==}
    hasBin: true

  /semver@7.7.3:
    resolution: {integrity: sha512-SdsKMrI9TdgjdweUSR9MweHA4EJ8YxHn8DFaDisvhVlUOe4BF1tLD7GAj0lIqWVl+dPb/rExr0Btby5loQm20Q==}
    engines: {node: '>=10'}
    hasBin: true
    dev: true

  /set-cookie-parser@2.7.2:
    resolution: {integrity: sha512-oeM1lpU/UvhTxw+g3cIfxXHyJRc/uidd3yK1P242gzHds0udQBYzs3y8j4gCCW+ZJ7ad0yctld8RYO+bdurlvw==}
    dev: false

  /shallowequal@1.1.0:
    resolution: {integrity: sha512-y0m1JoUZSlPAjXVtPPW70aZWfIL/dSP7AFkRnniLCrK/8MDKog3TySTBmckD+RObVxH0v4Tox67+F14PdED2oQ==}
    dev: false

  /shebang-command@2.0.0:
    resolution: {integrity: sha512-kHxr2zZpYtdmrN1qDjrrX/Z1rR1kG8Dx+gkpK1G4eXmvXswmcE1hTWBWYUzlraYw1/yZp6YuDY77YtvbN0dmDA==}
    engines: {node: '>=8'}
    dependencies:
      shebang-regex: 3.0.0
    dev: true

  /shebang-regex@3.0.0:
    resolution: {integrity: sha512-7++dFhtcx3353uBaq8DDR4NuxBetBzC7ZQOhmTQInHEd6bSrXdiEyzCvG07Z44UYdLShWUyXt5M/yhz8ekcb1A==}
    engines: {node: '>=8'}
    dev: true

  /should-equal@2.0.0:
    resolution: {integrity: sha512-ZP36TMrK9euEuWQYBig9W55WPC7uo37qzAEmbjHz4gfyuXrEUgF8cUvQVO+w+d3OMfPvSRQJ22lSm8MQJ43LTA==}
    dependencies:
      should-type: 1.4.0
    dev: false

  /should-format@3.0.3:
    resolution: {integrity: sha512-hZ58adtulAk0gKtua7QxevgUaXTTXxIi8t41L3zo9AHvjXO1/7sdLECuHeIN2SRtYXpNkmhoUP2pdeWgricQ+Q==}
    dependencies:
      should-type: 1.4.0
      should-type-adaptors: 1.1.0
    dev: false

  /should-type-adaptors@1.1.0:
    resolution: {integrity: sha512-JA4hdoLnN+kebEp2Vs8eBe9g7uy0zbRo+RMcU0EsNy+R+k049Ki+N5tT5Jagst2g7EAja+euFuoXFCa8vIklfA==}
    dependencies:
      should-type: 1.4.0
      should-util: 1.0.1
    dev: false

  /should-type@1.4.0:
    resolution: {integrity: sha512-MdAsTu3n25yDbIe1NeN69G4n6mUnJGtSJHygX3+oN0ZbO3DTiATnf7XnYJdGT42JCXurTb1JI0qOBR65shvhPQ==}
    dev: false

  /should-util@1.0.1:
    resolution: {integrity: sha512-oXF8tfxx5cDk8r2kYqlkUJzZpDBqVY/II2WhvU0n9Y3XYvAYRmeaf1PvvIvTgPnv4KJ+ES5M0PyDq5Jp+Ygy2g==}
    dev: false

  /should@13.2.3:
    resolution: {integrity: sha512-ggLesLtu2xp+ZxI+ysJTmNjh2U0TsC+rQ/pfED9bUZZ4DKefP27D+7YJVVTvKsmjLpIi9jAa7itwDGkDDmt1GQ==}
    dependencies:
      should-equal: 2.0.0
      should-format: 3.0.3
      should-type: 1.4.0
      should-type-adaptors: 1.1.0
      should-util: 1.0.1
    dev: false

  /slugify@1.4.7:
    resolution: {integrity: sha512-tf+h5W1IrjNm/9rKKj0JU2MDMruiopx0jjVA5zCdBtcGjfp0+c5rHw/zADLC3IeKlGHtVbHtpfzvYA0OYT+HKg==}
    engines: {node: '>=8.0.0'}
    dev: false

  /sort-keys@5.1.0:
    resolution: {integrity: sha512-aSbHV0DaBcr7u0PVHXzM6NbZNAtrr9sF6+Qfs9UUVG7Ll3jQ6hHi8F/xqIIcn2rvIVbr0v/2zyjSdwSV47AgLQ==}
    engines: {node: '>=12'}
    dependencies:
      is-plain-obj: 4.1.0
    dev: true

  /source-map-js@1.2.1:
    resolution: {integrity: sha512-UXWMKhLOwVKb728IUtQPXxfYU+usdybtUrK/8uGE8CQMvrhOpwvzDBwj0QhSL7MQc7vIsISBG8VQ8+IDQxpfQA==}
    engines: {node: '>=0.10.0'}

  /space-separated-tokens@2.0.2:
    resolution: {integrity: sha512-PEGlAwrG8yXGXRjW32fGbg66JAlOAwbObuqVoJpv/mRgoWDQfgH1wDPvtzWyUSNAXBGSk8h755YDbbcEy3SH2Q==}
    dev: false

  /sprintf-js@1.1.3:
    resolution: {integrity: sha512-Oo+0REFV59/rz3gfJNKQiBlwfHaSESl1pcGyABQsnnIfWOFt6JNj5gCog2U6MLZ//IGYD+nA8nI+mTShREReaA==}
    dev: true

  /stable-hash-x@0.2.0:
    resolution: {integrity: sha512-o3yWv49B/o4QZk5ZcsALc6t0+eCelPc44zZsLtCQnZPDwFpDYSWcDnrv2TtMmMbQ7uKo3J0HTURCqckw23czNQ==}
    engines: {node: '>=12.0.0'}
    dev: true

  /state-local@1.0.7:
    resolution: {integrity: sha512-HTEHMNieakEnoe33shBYcZ7NX83ACUjCu8c40iOGEZsngj9zRnkqS9j1pqQPXwobB0ZcVTk27REb7COQ0UR59w==}
    dev: false

  /stickyfill@1.1.1:
    resolution: {integrity: sha512-GCp7vHAfpao+Qh/3Flh9DXEJ/qSi0KJwJw6zYlZOtRYXWUIpMM6mC2rIep/dK8RQqwW0KxGJIllmjPIBOGN8AA==}
    dev: false

  /stream-composer@1.0.2:
    resolution: {integrity: sha512-bnBselmwfX5K10AH6L4c8+S5lgZMWI7ZYrz2rvYjCPB2DIMC4Ig8OpxGpNJSxRZ58oti7y1IcNvjBAz9vW5m4w==}
    dependencies:
      streamx: 2.23.0
    transitivePeerDependencies:
      - bare-abort-controller
      - react-native-b4a
    dev: true

  /streamx@2.23.0:
    resolution: {integrity: sha512-kn+e44esVfn2Fa/O0CPFcex27fjIL6MkVae0Mm6q+E6f0hWv578YCERbv+4m02cjxvDsPKLnmxral/rR6lBMAg==}
    dependencies:
      events-universal: 1.0.1
      fast-fifo: 1.3.2
      text-decoder: 1.2.3
    transitivePeerDependencies:
      - bare-abort-controller
      - react-native-b4a
    dev: true

  /string-width@4.2.3:
    resolution: {integrity: sha512-wKyQRQpjJ0sIp62ErSZdGsjMJWsap5oRNihHhu6G7JVO/9jIB6UyevL+tXuOqrng8j/cxKTWyWUwvSTriiZz/g==}
    engines: {node: '>=8'}
    dependencies:
      emoji-regex: 8.0.0
      is-fullwidth-code-point: 3.0.0
      strip-ansi: 6.0.1
    dev: false

  /string_decoder@1.1.1:
    resolution: {integrity: sha512-n/ShnvDi6FHbbVfviro+WojiFzv+s8MPMHBczVePfUpDJLwoLT0ht1l4YwBCbi8pJAveEEdnkHyPyTP/mzRfwg==}
    dependencies:
      safe-buffer: 5.1.2
    dev: true

  /string_decoder@1.3.0:
    resolution: {integrity: sha512-hkRX8U1WjJFd8LsDJ2yQ/wWWxaopEsABU1XfkM8A+j0+85JAGppt16cr1Whg6KIbb4okU6Mql6BOj+uup/wKeA==}
    dependencies:
      safe-buffer: 5.2.1
    dev: true

  /stringify-entities@4.0.4:
    resolution: {integrity: sha512-IwfBptatlO+QCJUo19AqvrPNqlVMpW9YEL2LIVY+Rpv2qsjCGxaDLNRgeGsQWJhfItebuJhsGSLjaBbNSQ+ieg==}
    dependencies:
      character-entities-html4: 2.1.0
      character-entities-legacy: 3.0.0
    dev: false

  /strip-ansi@6.0.1:
    resolution: {integrity: sha512-Y38VPSHcqkFrCpFnQ9vuSXmquuv5oXOKpGeT6aGrr3o3Gc9AlVa6JBfUSOCnbxGGZF+/0ooI7KrPuUSztUdU5A==}
    engines: {node: '>=8'}
    dependencies:
      ansi-regex: 5.0.1
    dev: false

  /strip-json-comments@3.1.1:
    resolution: {integrity: sha512-6fPc+R4ihwqP6N/aIv2f1gMH8lOVtWQHoqC4yK6oSDVVocumAsfCqjkXnqiYMhmMwS/mEHLp7Vehlt3ql6lEig==}
    engines: {node: '>=8'}
    dev: true

  /strnum@1.1.2:
    resolution: {integrity: sha512-vrN+B7DBIoTTZjnPNewwhx6cBA/H+IS7rfW68n7XxC1y7uoiGQBxaKzqucGUgavX15dJgiGztLJ8vxuEzwqBdA==}
    dev: false

  /style-to-js@1.1.18:
    resolution: {integrity: sha512-JFPn62D4kJaPTnhFUI244MThx+FEGbi+9dw1b9yBBQ+1CZpV7QAT8kUtJ7b7EUNdHajjF/0x8fT+16oLJoojLg==}
    dependencies:
      style-to-object: 1.0.11
    dev: false

  /style-to-object@1.0.11:
    resolution: {integrity: sha512-5A560JmXr7wDyGLK12Nq/EYS38VkGlglVzkis1JEdbGWSnbQIEhZzTJhzURXN5/8WwwFCs/f/VVcmkTppbXLow==}
    dependencies:
      inline-style-parser: 0.2.4
    dev: false

  /styled-components@6.1.19(react-dom@18.3.1)(react@18.3.1):
    resolution: {integrity: sha512-1v/e3Dl1BknC37cXMhwGomhO8AkYmN41CqyX9xhUDxry1ns3BFQy2lLDRQXJRdVVWB9OHemv/53xaStimvWyuA==}
    engines: {node: '>= 16'}
    peerDependencies:
      react: '>= 16.8.0'
      react-dom: '>= 16.8.0'
    dependencies:
      '@emotion/is-prop-valid': 1.2.2
      '@emotion/unitless': 0.8.1
      '@types/stylis': 4.2.5
      css-to-react-native: 3.2.0
      csstype: 3.1.3
      postcss: 8.4.49
      react: 18.3.1
      react-dom: 18.3.1(react@18.3.1)
      shallowequal: 1.1.0
      stylis: 4.3.2
      tslib: 2.6.2
    dev: false

  /stylis@4.3.2:
    resolution: {integrity: sha512-bhtUjWd/z6ltJiQwg0dUfxEJ+W+jdqQd8TbWLWyeIJHlnsqmGLRFFd8e5mA0AZi/zx90smXRlN66YMTcaSFifg==}
    dev: false

  /sucrase@3.35.0:
    resolution: {integrity: sha512-8EbVDiu9iN/nESwxeSxDKe0dunta1GOlHufmSSXxMD2z2/tMZpDMpvXQGsc+ajGo8y2uYUmixaSRUc/QPoQ0GA==}
    engines: {node: '>=16 || 14 >=14.17'}
    hasBin: true
    dependencies:
      '@jridgewell/gen-mapping': 0.3.13
      commander: 4.1.1
      glob: 13.0.0
      lines-and-columns: 1.2.4
      mz: 2.7.0
      pirates: 4.0.7
      ts-interface-checker: 0.1.13

  /supports-color@7.2.0:
    resolution: {integrity: sha512-qpCAvRl9stuOHveKsn7HncJRvv501qIacKzQlO/+Lwxc9+0q2wLyv4Dfvt80/DPn2pqOBsJdDiogXGR9+OvwRw==}
    engines: {node: '>=8'}
    dependencies:
      has-flag: 4.0.0
    dev: true

  /supports-preserve-symlinks-flag@1.0.0:
    resolution: {integrity: sha512-ot0WnXS9fgdkgIcePe6RHNk1WA8+muPa6cSjeR3V8K27q9BB1rTE3R1p7Hv0z1ZyAc8s6Vvv8DIyWf681MAt0w==}
    engines: {node: '>= 0.4'}

  /swagger2openapi@7.0.8:
    resolution: {integrity: sha512-upi/0ZGkYgEcLeGieoz8gT74oWHA0E7JivX7aN9mAf+Tc7BQoRBvnIGHoPDw+f9TXTW4s6kGYCZJtauP6OYp7g==}
    hasBin: true
    dependencies:
      call-me-maybe: 1.0.2
      node-fetch: 2.7.0
      node-fetch-h2: 2.3.0
      node-readfiles: 0.2.0
      oas-kit-common: 1.0.8
      oas-resolver: 2.5.6
      oas-schema-walker: 1.1.5
      oas-validator: 5.0.8
      reftools: 1.1.9
      yaml: 1.10.2
      yargs: 17.7.2
    transitivePeerDependencies:
      - encoding
    dev: false

  /symlink-or-copy@1.3.1:
    resolution: {integrity: sha512-0K91MEXFpBUaywiwSSkmKjnGcasG/rVBXFLJz5DrgGabpYD6N+3yZrfD6uUIfpuTu65DZLHi7N8CizHc07BPZA==}
    dev: true

  /tabbable@6.3.0:
    resolution: {integrity: sha512-EIHvdY5bPLuWForiR/AN2Bxngzpuwn1is4asboytXtpTgsArc+WmSJKVLlhdh71u7jFcryDqB2A8lQvj78MkyQ==}
    dev: false

  /tailwind-merge@2.6.0:
    resolution: {integrity: sha512-P+Vu1qXfzediirmHOC3xKGAYeZtPcV9g76X+xg2FD4tYgR71ewMA35Y3sCz3zhiN/dwefRpJX0yBcgwi1fXNQA==}
    dev: false

  /tailwindcss-logical@3.0.1(postcss@8.5.6):
    resolution: {integrity: sha512-mv585RJfzS/Cu9Rpl2M5H+JSOdU3qjLHzKMtg63oD5lXfehRJpldbEqll20Obvlexq0Cmyg86l7cmb/I5hEutg==}
    dependencies:
      tailwindcss: 3.3.1(postcss@8.5.6)
    transitivePeerDependencies:
      - postcss
      - ts-node
    dev: false

  /tailwindcss@3.3.1(postcss@8.5.6):
    resolution: {integrity: sha512-Vkiouc41d4CEq0ujXl6oiGFQ7bA3WEhUZdTgXAhtKxSy49OmKs8rEfQmupsfF0IGW8fv2iQkp1EVUuapCFrZ9g==}
    engines: {node: '>=12.13.0'}
    hasBin: true
    peerDependencies:
      postcss: ^8.0.9
    dependencies:
      arg: 5.0.2
      chokidar: 3.6.0
      color-name: 1.1.4
      didyoumean: 1.2.2
      dlv: 1.1.3
      fast-glob: 3.3.3
      glob-parent: 6.0.2
      is-glob: 4.0.3
      jiti: 1.21.7
      lilconfig: 2.1.0
      micromatch: 4.0.8
      normalize-path: 3.0.0
      object-hash: 3.0.0
      picocolors: 1.1.1
      postcss: 8.5.6
      postcss-import: 14.1.0(postcss@8.5.6)
      postcss-js: 4.1.0(postcss@8.5.6)
      postcss-load-config: 3.1.4(postcss@8.5.6)
      postcss-nested: 6.0.0(postcss@8.5.6)
      postcss-selector-parser: 6.1.2
      postcss-value-parser: 4.2.0
      quick-lru: 5.1.1
      resolve: 1.22.11
      sucrase: 3.35.0
    transitivePeerDependencies:
      - ts-node
    dev: false

  /tailwindcss@3.4.18:
    resolution: {integrity: sha512-6A2rnmW5xZMdw11LYjhcI5846rt9pbLSabY5XPxo+XWdxwZaFEn47Go4NzFiHu9sNNmr/kXivP1vStfvMaK1GQ==}
    engines: {node: '>=14.0.0'}
    hasBin: true
    dependencies:
      '@alloc/quick-lru': 5.2.0
      arg: 5.0.2
      chokidar: 3.6.0
      didyoumean: 1.2.2
      dlv: 1.1.3
      fast-glob: 3.3.3
      glob-parent: 6.0.2
      is-glob: 4.0.3
      jiti: 1.21.7
      lilconfig: 3.1.3
      micromatch: 4.0.8
      normalize-path: 3.0.0
      object-hash: 3.0.0
      picocolors: 1.1.1
      postcss: 8.5.6
      postcss-import: 15.1.0(postcss@8.5.6)
      postcss-js: 4.1.0(postcss@8.5.6)
      postcss-load-config: 6.0.1(jiti@1.21.7)(postcss@8.5.6)
      postcss-nested: 6.2.0(postcss@8.5.6)
      postcss-selector-parser: 6.1.2
      resolve: 1.22.11
      sucrase: 3.35.0
    transitivePeerDependencies:
      - tsx
      - yaml

  /teex@1.0.1:
    resolution: {integrity: sha512-eYE6iEI62Ni1H8oIa7KlDU6uQBtqr4Eajni3wX7rpfXD8ysFx8z0+dri+KWEPWpBsxXfxu58x/0jvTVT1ekOSg==}
    dependencies:
      streamx: 2.23.0
    transitivePeerDependencies:
      - bare-abort-controller
      - react-native-b4a
    dev: true

  /text-decoder@1.2.3:
    resolution: {integrity: sha512-3/o9z3X0X0fTupwsYvR03pJ/DjWuqqrfwBgTQzdWDiQSm9KitAyz/9WqsT2JQW7KV2m+bC2ol/zqpW37NHxLaA==}
    dependencies:
      b4a: 1.7.3
    transitivePeerDependencies:
      - react-native-b4a
    dev: true

  /thenify-all@1.6.0:
    resolution: {integrity: sha512-RNxQH/qI8/t3thXJDwcstUO4zeqo64+Uy/+sNVRBx4Xn2OX+OZ9oP+iJnNFqplFra2ZUVeKCSa2oVWi3T4uVmA==}
    engines: {node: '>=0.8'}
    dependencies:
      thenify: 3.3.1

  /thenify@3.3.1:
    resolution: {integrity: sha512-RVZSIV5IG10Hk3enotrhvz0T9em6cyHBLkH/YAZuKqd8hRkKhSfCGIcP2KUY0EPxndzANBmNllzWPwak+bheSw==}
    dependencies:
      any-promise: 1.3.0

  /through2@2.0.5:
    resolution: {integrity: sha512-/mrRod8xqpA+IHSLyGCQ2s8SPHiCDEeQJSep1jqLYeEUClOFG2Qsh+4FU6G9VeqpZnGW/Su8LQGc4YKni5rYSQ==}
    dependencies:
      readable-stream: 2.3.8
      xtend: 4.0.2
    dev: true

  /tiny-case@1.0.3:
    resolution: {integrity: sha512-Eet/eeMhkO6TX8mnUteS9zgPbUMQa4I6Kkp5ORiBD5476/m+PIRiumP5tmh5ioJpH7k51Kehawy2UDfsnxxY8Q==}
    dev: false

  /tiny-invariant@1.3.3:
    resolution: {integrity: sha512-+FbBPE1o9QAYvviau/qC5SE3caw21q3xkvWKBtja5vgqOWIHHJ3ioaq1VPfn/Szqctz2bU/oYeKd9/z5BL+PVg==}
    dev: false

  /tinyglobby@0.2.15:
    resolution: {integrity: sha512-j2Zq4NyQYG5XMST4cbs02Ak8iJUdxRM0XI5QyxXuZOzKOINmWurp3smXu3y5wDcJrptwpSjgXHzIQxR0omXljQ==}
    engines: {node: '>=12.0.0'}
    dependencies:
      fdir: 6.5.0(picomatch@4.0.3)
      picomatch: 4.0.3
    dev: true

  /to-regex-range@5.0.1:
    resolution: {integrity: sha512-65P7iz6X5yEr1cwcgvQxbbIw7Uk3gOy5dIdtZ4rDveLqhrdJP+Li/Hx6tyK0NEb+2GCyneCMJiGqrADCSNk8sQ==}
    engines: {node: '>=8.0'}
    dependencies:
      is-number: 7.0.0

  /to-through@3.0.0:
    resolution: {integrity: sha512-y8MN937s/HVhEoBU1SxfHC+wxCHkV1a9gW8eAdTadYh/bGyesZIVcbjI+mSpFbSVwQici/XjBjuUyri1dnXwBw==}
    engines: {node: '>=10.13.0'}
    dependencies:
      streamx: 2.23.0
    transitivePeerDependencies:
      - bare-abort-controller
      - react-native-b4a
    dev: true

  /toposort@2.0.2:
    resolution: {integrity: sha512-0a5EOkAUp8D4moMi2W8ZF8jcga7BgZd91O/yabJCFY8az+XSzeGyTKs0Aoo897iV1Nj6guFq8orWDS96z91oGg==}
    dev: false

  /tr46@0.0.3:
    resolution: {integrity: sha512-N3WMsuqV66lT30CrXNbEjx4GEwlow3v6rr4mCcv6prnfwhS01rkgyFdjPNBYd9br7LpXV1+Emh01fHnq2Gdgrw==}
    dev: false

  /trim-lines@3.0.1:
    resolution: {integrity: sha512-kRj8B+YHZCc9kQYdWfJB2/oUl9rA99qbowYYBtr4ui4mZyAQ2JpvVBd/6U2YloATfqBhBTSMhTpgBHtU0Mf3Rg==}
    dev: false

  /trough@2.2.0:
    resolution: {integrity: sha512-tmMpK00BjZiUyVyvrBK7knerNgmgvcV/KLVyuma/SC+TQN167GrMRciANTz09+k3zW8L8t60jWO1GpfkZdjTaw==}
    dev: false

  /ts-api-utils@2.1.0(typescript@5.6.3):
    resolution: {integrity: sha512-CUgTZL1irw8u29bzrOD/nH85jqyc74D6SshFgujOIA7osm2Rz7dYH77agkx7H4FBNxDq7Cjf+IjaX/8zwFW+ZQ==}
    engines: {node: '>=18.12'}
    peerDependencies:
      typescript: '>=4.8.4'
    dependencies:
      typescript: 5.6.3
    dev: true

  /ts-interface-checker@0.1.13:
    resolution: {integrity: sha512-Y/arvbn+rrz3JCKl9C4kVNfTfSm2/mEp5FSz5EsZSANGPSlQrpRI5M4PKF+mJnE52jOO90PnPSc3Ur3bTQw0gA==}

  /tslib@2.6.2:
    resolution: {integrity: sha512-AEYxH93jGFPn/a2iVAwW87VuUIkR1FVUKB77NwMF7nBTDkDrrT/Hpt/IrCJ0QXhW27jTBDcf5ZY7w6RiqTMw2Q==}
    dev: false

  /tslib@2.8.1:
    resolution: {integrity: sha512-oJFu94HQb+KVduSUQL7wnpmqnfmLsOA/nAh6b6EH0wCEoK0/mPeXU6c3wKDV83MkOuHPRHtSXKKU99IBazS/2w==}

  /type-check@0.4.0:
    resolution: {integrity: sha512-XleUoc9uwGXqjWwXaUTZAmzMcFZ5858QA2vvx1Ur5xIcixXIP+8LnFDgRplU30us6teqdlskFfu+ae4K79Ooew==}
    engines: {node: '>= 0.8.0'}
    dependencies:
      prelude-ls: 1.2.1
    dev: true

  /type-fest@2.19.0:
    resolution: {integrity: sha512-RAH822pAdBgcNMAfWnCBU3CFZcfZ/i1eZjwFU/dsLKumyuuP3niueg2UAukXYF0E2AAoc82ZSSf9J0WQBinzHA==}
    engines: {node: '>=12.20'}
    dev: false

  /typescript-eslint@8.46.2(eslint@9.38.0)(typescript@5.6.3):
    resolution: {integrity: sha512-vbw8bOmiuYNdzzV3lsiWv6sRwjyuKJMQqWulBOU7M0RrxedXledX8G8kBbQeiOYDnTfiXz0Y4081E1QMNB6iQg==}
    engines: {node: ^18.18.0 || ^20.9.0 || >=21.1.0}
    peerDependencies:
      eslint: ^8.57.0 || ^9.0.0
      typescript: '>=4.8.4 <6.0.0'
    dependencies:
      '@typescript-eslint/eslint-plugin': 8.46.2(@typescript-eslint/parser@8.46.2)(eslint@9.38.0)(typescript@5.6.3)
      '@typescript-eslint/parser': 8.46.2(eslint@9.38.0)(typescript@5.6.3)
      '@typescript-eslint/typescript-estree': 8.46.2(typescript@5.6.3)
      '@typescript-eslint/utils': 8.46.2(eslint@9.38.0)(typescript@5.6.3)
      eslint: 9.38.0
      typescript: 5.6.3
    transitivePeerDependencies:
      - supports-color
    dev: true

  /typescript@5.6.3:
    resolution: {integrity: sha512-hjcS1mhfuyi4WW8IWtjP7brDrG2cuDZukyrYrSauoXGNgx0S7zceP07adYkJycEr56BOUTNPzbInooiN3fn1qw==}
    engines: {node: '>=14.17'}
    hasBin: true

  /underscore.string@3.3.6:
    resolution: {integrity: sha512-VoC83HWXmCrF6rgkyxS9GHv8W9Q5nhMKho+OadDJGzL2oDYbYEppBaCMH6pFlwLeqj2QS+hhkw2kpXkSdD1JxQ==}
    dependencies:
      sprintf-js: 1.1.3
      util-deprecate: 1.0.2
    dev: true

  /undici-types@7.16.0:
    resolution: {integrity: sha512-Zz+aZWSj8LE6zoxD+xrjh4VfkIG8Ya6LvYkZqtUQGJPZjYl53ypCaUwWqo7eI0x66KBGeRo+mlBEkMSeSZ38Nw==}
    dev: true

  /undici@7.16.0:
    resolution: {integrity: sha512-QEg3HPMll0o3t2ourKwOeUAZ159Kn9mx5pnzHRQO8+Wixmh88YdZRiIwat0iNzNNXn0yoEtXJqFpyW7eM8BV7g==}
    engines: {node: '>=20.18.1'}
    dev: true

  /unified@11.0.5:
    resolution: {integrity: sha512-xKvGhPWw3k84Qjh8bI3ZeJjqnyadK+GEFtazSfZv/rKeTkTjOJho6mFqh2SM96iIcZokxiOpg78GazTSg8+KHA==}
    dependencies:
      '@types/unist': 3.0.3
      bail: 2.0.2
      devlop: 1.1.0
      extend: 3.0.2
      is-plain-obj: 4.1.0
      trough: 2.2.0
      vfile: 6.0.3
    dev: false

  /unist-util-find-after@5.0.0:
    resolution: {integrity: sha512-amQa0Ep2m6hE2g72AugUItjbuM8X8cGQnFoHk0pGfrFeT9GZhzN5SW8nRsiGKK7Aif4CrACPENkA6P/Lw6fHGQ==}
    dependencies:
      '@types/unist': 3.0.3
      unist-util-is: 6.0.1
    dev: false

  /unist-util-is@6.0.1:
    resolution: {integrity: sha512-LsiILbtBETkDz8I9p1dQ0uyRUWuaQzd/cuEeS1hoRSyW5E5XGmTzlwY1OrNzzakGowI9Dr/I8HVaw4hTtnxy8g==}
    dependencies:
      '@types/unist': 3.0.3
    dev: false

  /unist-util-position@5.0.0:
    resolution: {integrity: sha512-fucsC7HjXvkB5R3kTCO7kUjRdrS0BJt3M/FPxmHMBOm8JQi2BsHAHFsy27E0EolP8rp0NzXsJ+jNPyDWvOJZPA==}
    dependencies:
      '@types/unist': 3.0.3
    dev: false

  /unist-util-stringify-position@4.0.0:
    resolution: {integrity: sha512-0ASV06AAoKCDkS2+xw5RXJywruurpbC4JZSm7nr7MOt1ojAzvyyaO+UxZf18j8FCF6kmzCZKcAgN/yu2gm2XgQ==}
    dependencies:
      '@types/unist': 3.0.3
    dev: false

  /unist-util-visit-parents@6.0.2:
    resolution: {integrity: sha512-goh1s1TBrqSqukSc8wrjwWhL0hiJxgA8m4kFxGlQ+8FYQ3C/m11FcTs4YYem7V664AhHVvgoQLk890Ssdsr2IQ==}
    dependencies:
      '@types/unist': 3.0.3
      unist-util-is: 6.0.1
    dev: false

  /unist-util-visit@5.0.0:
    resolution: {integrity: sha512-MR04uvD+07cwl/yhVuVWAtw+3GOR/knlL55Nd/wAdblk27GCVt3lqpTivy/tkJcZoNPzTwS1Y+KMojlLDhoTzg==}
    dependencies:
      '@types/unist': 3.0.3
      unist-util-is: 6.0.1
      unist-util-visit-parents: 6.0.2
    dev: false

  /universalify@0.1.2:
    resolution: {integrity: sha512-rBJeI5CXAlmy1pV+617WB9J63U6XcazHHF2f2dbJix4XzpUF0RS3Zbj0FGIOCAva5P/d/GBOYaACQ1w+0azUkg==}
    engines: {node: '>= 4.0.0'}
    dev: true

  /universalify@2.0.1:
    resolution: {integrity: sha512-gptHNQghINnc/vTGIk0SOFGFNXw7JVrlRUtConJRlvaw6DuX0wO5Jeko9sWrMBhh+PsYAZ7oXAiOnf/UKogyiw==}
    engines: {node: '>= 10.0.0'}
    dev: true

  /unplugin@1.0.1:
    resolution: {integrity: sha512-aqrHaVBWW1JVKBHmGo33T5TxeL0qWzfvjWokObHA9bYmN7eNDkwOxmLjhioHl9878qDFMAaT51XNroRyuz7WxA==}
    dependencies:
      acorn: 8.15.0
      chokidar: 3.6.0
      webpack-sources: 3.3.3
      webpack-virtual-modules: 0.5.0
    dev: false

  /unrs-resolver@1.11.1:
    resolution: {integrity: sha512-bSjt9pjaEBnNiGgc9rUiHGKv5l4/TGzDmYw3RhnkJGtLhbnnA/5qJj7x3dNDCRx/PJxu774LlH8lCOlB4hEfKg==}
    requiresBuild: true
    dependencies:
      napi-postinstall: 0.3.4
    optionalDependencies:
      '@unrs/resolver-binding-android-arm-eabi': 1.11.1
      '@unrs/resolver-binding-android-arm64': 1.11.1
      '@unrs/resolver-binding-darwin-arm64': 1.11.1
      '@unrs/resolver-binding-darwin-x64': 1.11.1
      '@unrs/resolver-binding-freebsd-x64': 1.11.1
      '@unrs/resolver-binding-linux-arm-gnueabihf': 1.11.1
      '@unrs/resolver-binding-linux-arm-musleabihf': 1.11.1
      '@unrs/resolver-binding-linux-arm64-gnu': 1.11.1
      '@unrs/resolver-binding-linux-arm64-musl': 1.11.1
      '@unrs/resolver-binding-linux-ppc64-gnu': 1.11.1
      '@unrs/resolver-binding-linux-riscv64-gnu': 1.11.1
      '@unrs/resolver-binding-linux-riscv64-musl': 1.11.1
      '@unrs/resolver-binding-linux-s390x-gnu': 1.11.1
      '@unrs/resolver-binding-linux-x64-gnu': 1.11.1
      '@unrs/resolver-binding-linux-x64-musl': 1.11.1
      '@unrs/resolver-binding-wasm32-wasi': 1.11.1
      '@unrs/resolver-binding-win32-arm64-msvc': 1.11.1
      '@unrs/resolver-binding-win32-ia32-msvc': 1.11.1
      '@unrs/resolver-binding-win32-x64-msvc': 1.11.1
    dev: true

  /update-browserslist-db@1.1.4(browserslist@4.27.0):
    resolution: {integrity: sha512-q0SPT4xyU84saUX+tomz1WLkxUbuaJnR1xWt17M7fJtEJigJeWUNGUqrauFXsHnqev9y9JTRGwk13tFBuKby4A==}
    hasBin: true
    peerDependencies:
      browserslist: '>= 4.21.0'
    dependencies:
      browserslist: 4.27.0
      escalade: 3.2.0
      picocolors: 1.1.1

  /uri-js@4.4.1:
    resolution: {integrity: sha512-7rKUyy33Q1yc98pQ1DAmLtwX109F7TIfWlW1Ydo8Wl1ii1SeHieeh0HHfPeL2fMXK6z0s8ecKs9frCuLJvndBg==}
    dependencies:
      punycode: 2.3.1
    dev: true

  /url-template@2.0.8:
    resolution: {integrity: sha512-XdVKMF4SJ0nP/O7XIPB0JwAEuT9lDIYnNsK8yGVe43y0AWoKeJNdv3ZNWh7ksJ6KqQFjOO6ox/VEitLnaVNufw==}
    dev: false

  /use-callback-ref@1.3.3(@types/react@18.3.26)(react@18.3.1):
    resolution: {integrity: sha512-jQL3lRnocaFtu3V00JToYz/4QkNWswxijDaCVNZRiRTO3HQDLsdu1ZtmIUvV4yPp+rvWm5j0y0TG/S61cuijTg==}
    engines: {node: '>=10'}
    peerDependencies:
      '@types/react': '*'
      react: ^16.8.0 || ^17.0.0 || ^18.0.0 || ^19.0.0 || ^19.0.0-rc
    peerDependenciesMeta:
      '@types/react':
        optional: true
    dependencies:
      '@types/react': 18.3.26
      react: 18.3.1
      tslib: 2.8.1
    dev: false

  /use-sidecar@1.1.3(@types/react@18.3.26)(react@18.3.1):
    resolution: {integrity: sha512-Fedw0aZvkhynoPYlA5WXrMCAMm+nSWdZt6lzJQ7Ok8S6Q+VsHmHpRWndVRJ8Be0ZbkfPc5LRYH+5XrzXcEeLRQ==}
    engines: {node: '>=10'}
    peerDependencies:
      '@types/react': '*'
      react: ^16.8.0 || ^17.0.0 || ^18.0.0 || ^19.0.0 || ^19.0.0-rc
    peerDependenciesMeta:
      '@types/react':
        optional: true
    dependencies:
      '@types/react': 18.3.26
      detect-node-es: 1.1.0
      react: 18.3.1
      tslib: 2.8.1
    dev: false

  /use-sync-external-store@1.6.0(react@18.3.1):
    resolution: {integrity: sha512-Pp6GSwGP/NrPIrxVFAIkOQeyw8lFenOHijQWkUTrDvrF4ALqylP2C/KCkeS9dpUM3KvYRQhna5vt7IL95+ZQ9w==}
    peerDependencies:
      react: ^16.8.0 || ^17.0.0 || ^18.0.0 || ^19.0.0
    dependencies:
      react: 18.3.1
    dev: false

  /util-deprecate@1.0.2:
    resolution: {integrity: sha512-EPD5q1uXyFxJpCrLnCc1nHnq3gOa6DZBocAIiI2TaSCA7VCJ1UJDMagCzIkXNsUYfD1daK//LTEQ8xiIbrHtcw==}

  /value-or-function@4.0.0:
    resolution: {integrity: sha512-aeVK81SIuT6aMJfNo9Vte8Dw0/FZINGBV8BfCraGtqVxIeLAEhJyoWs8SmvRVmXfGss2PmmOwZCuBPbZR+IYWg==}
    engines: {node: '>= 10.13.0'}
    dev: true

  /vazirmatn@33.0.3:
    resolution: {integrity: sha512-fbjNc0CMjazZpIegWzz9OHGzI1APFboT+x7ZecXlUCtDe/nkyx7gtCTZnWS/+eeXG7fbfXymCPKJI8EsnM3iqw==}
    dev: false

  /vfile-location@5.0.3:
    resolution: {integrity: sha512-5yXvWDEgqeiYiBe1lbxYF7UMAIm/IcopxMHrMQDq3nvKcjPKIhZklUKL+AE7J7uApI4kwe2snsK+eI6UTj9EHg==}
    dependencies:
      '@types/unist': 3.0.3
      vfile: 6.0.3
    dev: false

  /vfile-message@4.0.3:
    resolution: {integrity: sha512-QTHzsGd1EhbZs4AsQ20JX1rC3cOlt/IWJruk893DfLRr57lcnOeMaWG4K0JrRta4mIJZKth2Au3mM3u03/JWKw==}
    dependencies:
      '@types/unist': 3.0.3
      unist-util-stringify-position: 4.0.0
    dev: false

  /vfile@6.0.3:
    resolution: {integrity: sha512-KzIbH/9tXat2u30jf+smMwFCsno4wHVdNmzFyL+T/L3UGqqk6JKfVqOFOZEpZSHADH1k40ab6NUIXZq422ov3Q==}
    dependencies:
      '@types/unist': 3.0.3
      vfile-message: 4.0.3
    dev: false

  /victory-vendor@36.9.2:
    resolution: {integrity: sha512-PnpQQMuxlwYdocC8fIJqVXvkeViHYzotI+NJrCuav0ZYFoq912ZHBk3mCeuj+5/VpodOjPe1z0Fk2ihgzlXqjQ==}
    dependencies:
      '@types/d3-array': 3.2.2
      '@types/d3-ease': 3.0.2
      '@types/d3-interpolate': 3.0.4
      '@types/d3-scale': 4.0.9
      '@types/d3-shape': 3.1.7
      '@types/d3-time': 3.0.4
      '@types/d3-timer': 3.0.2
      d3-array: 3.2.4
      d3-ease: 3.0.1
      d3-interpolate: 3.0.1
      d3-scale: 4.0.2
      d3-shape: 3.2.0
      d3-time: 3.1.0
      d3-timer: 3.0.1
    dev: false

  /vinyl-contents@2.0.0:
    resolution: {integrity: sha512-cHq6NnGyi2pZ7xwdHSW1v4Jfnho4TEGtxZHw01cmnc8+i7jgR6bRnED/LbrKan/Q7CvVLbnvA5OepnhbpjBZ5Q==}
    engines: {node: '>=10.13.0'}
    dependencies:
      bl: 5.1.0
      vinyl: 3.0.1
    transitivePeerDependencies:
      - bare-abort-controller
      - react-native-b4a
    dev: true

  /vinyl-fs@4.0.2:
    resolution: {integrity: sha512-XRFwBLLTl8lRAOYiBqxY279wY46tVxLaRhSwo3GzKEuLz1giffsOquWWboD/haGf5lx+JyTigCFfe7DWHoARIA==}
    engines: {node: '>=10.13.0'}
    dependencies:
      fs-mkdirp-stream: 2.0.1
      glob-stream: 8.0.3
      graceful-fs: 4.2.11
      iconv-lite: 0.6.3
      is-valid-glob: 1.0.0
      lead: 4.0.0
      normalize-path: 3.0.0
      resolve-options: 2.0.0
      stream-composer: 1.0.2
      streamx: 2.23.0
      to-through: 3.0.0
      value-or-function: 4.0.0
      vinyl: 3.0.1
      vinyl-sourcemap: 2.0.0
    transitivePeerDependencies:
      - bare-abort-controller
      - react-native-b4a
    dev: true

  /vinyl-sourcemap@2.0.0:
    resolution: {integrity: sha512-BAEvWxbBUXvlNoFQVFVHpybBbjW1r03WhohJzJDSfgrrK5xVYIDTan6xN14DlyImShgDRv2gl9qhM6irVMsV0Q==}
    engines: {node: '>=10.13.0'}
    dependencies:
      convert-source-map: 2.0.0
      graceful-fs: 4.2.11
      now-and-later: 3.0.0
      streamx: 2.23.0
      vinyl: 3.0.1
      vinyl-contents: 2.0.0
    transitivePeerDependencies:
      - bare-abort-controller
      - react-native-b4a
    dev: true

  /vinyl@3.0.1:
    resolution: {integrity: sha512-0QwqXteBNXgnLCdWdvPQBX6FXRHtIH3VhJPTd5Lwn28tJXc34YqSCWUmkOvtJHBmB3gGoPtrOKk3Ts8/kEZ9aA==}
    engines: {node: '>=10.13.0'}
    dependencies:
      clone: 2.1.2
      remove-trailing-separator: 1.1.0
      replace-ext: 2.0.0
      teex: 1.0.1
    transitivePeerDependencies:
      - bare-abort-controller
      - react-native-b4a
    dev: true

  /vite@6.4.1(@types/node@24.9.2):
    resolution: {integrity: sha512-+Oxm7q9hDoLMyJOYfUYBuHQo+dkAloi33apOPP56pzj+vsdJDzr+j1NISE5pyaAuKL4A3UD34qd0lx5+kfKp2g==}
    engines: {node: ^18.0.0 || ^20.0.0 || >=22.0.0}
    hasBin: true
    peerDependencies:
      '@types/node': ^18.0.0 || ^20.0.0 || >=22.0.0
      jiti: '>=1.21.0'
      less: '*'
      lightningcss: ^1.21.0
      sass: '*'
      sass-embedded: '*'
      stylus: '*'
      sugarss: '*'
      terser: ^5.16.0
      tsx: ^4.8.1
      yaml: ^2.4.2
    peerDependenciesMeta:
      '@types/node':
        optional: true
      jiti:
        optional: true
      less:
        optional: true
      lightningcss:
        optional: true
      sass:
        optional: true
      sass-embedded:
        optional: true
      stylus:
        optional: true
      sugarss:
        optional: true
      terser:
        optional: true
      tsx:
        optional: true
      yaml:
        optional: true
    dependencies:
      '@types/node': 24.9.2
      esbuild: 0.25.11
      fdir: 6.5.0(picomatch@4.0.3)
      picomatch: 4.0.3
      postcss: 8.5.6
      rollup: 4.52.5
      tinyglobby: 0.2.15
    optionalDependencies:
      fsevents: 2.3.3
    dev: true

  /void-elements@3.1.0:
    resolution: {integrity: sha512-Dhxzh5HZuiHQhbvTW9AMetFfBHDMYpo23Uo9btPXgdYP+3T5S+p+jgNy7spra+veYhBP2dCSgxR/i2Y02h5/6w==}
    engines: {node: '>=0.10.0'}
    dev: false

  /walk-sync@2.2.0:
    resolution: {integrity: sha512-IC8sL7aB4/ZgFcGI2T1LczZeFWZ06b3zoHH7jBPyHxOtIIz1jppWHjjEXkOFvFojBVAK9pV7g47xOZ4LW3QLfg==}
    engines: {node: 8.* || >= 10.*}
    dependencies:
      '@types/minimatch': 3.0.5
      ensure-posix-path: 1.1.1
      matcher-collection: 2.0.1
      minimatch: 3.1.2
    dev: true

  /web-namespaces@2.0.1:
    resolution: {integrity: sha512-bKr1DkiNa2krS7qxNtdrtHAmzuYGFQLiQ13TsorsdT6ULTkPLKuu5+GsFpDlg6JFjUTwX2DyhMPG2be8uPrqsQ==}
    dev: false

  /webidl-conversions@3.0.1:
    resolution: {integrity: sha512-2JAn3z8AR6rjK8Sm8orRC0h/bcl/DqL7tRPdGZ4I1CjdF+EaMLmYxBHyXuKL849eucPFhvBoxMsflfOb8kxaeQ==}
    dev: false

  /webpack-sources@3.3.3:
    resolution: {integrity: sha512-yd1RBzSGanHkitROoPFd6qsrxt+oFhg/129YzheDGqeustzX0vTZJZsSsQjVQC4yzBQ56K55XU8gaNCtIzOnTg==}
    engines: {node: '>=10.13.0'}
    dev: false

  /webpack-virtual-modules@0.5.0:
    resolution: {integrity: sha512-kyDivFZ7ZM0BVOUteVbDFhlRt7Ah/CSPwJdi8hBpkK7QLumUqdLtVfm/PX/hkcnrvr0i77fO5+TjZ94Pe+C9iw==}
    dev: false

  /whatwg-encoding@3.1.1:
    resolution: {integrity: sha512-6qN4hJdMwfYBtE3YBTTHhoeuUrDBPZmbQaxWAqSALV/MeEnR5z1xd8UKud2RAkFoPkmB+hli1TZSnyi84xz1vQ==}
    engines: {node: '>=18'}
    dependencies:
      iconv-lite: 0.6.3
    dev: true

  /whatwg-mimetype@4.0.0:
    resolution: {integrity: sha512-QaKxh0eNIi2mE9p2vEdzfagOKHCcj1pJ56EEHGQOVxp8r9/iszLUUV7v89x9O1p/T+NlTM5W7jW6+cz4Fq1YVg==}
    engines: {node: '>=18'}
    dev: true

  /whatwg-url@5.0.0:
    resolution: {integrity: sha512-saE57nupxk6v3HY35+jzBwYa0rKSy0XR8JSxZPwgLr7ys0IBzhGviA1/TUGJLmSVqs8pb9AnvICXEuOHLprYTw==}
    dependencies:
      tr46: 0.0.3
      webidl-conversions: 3.0.1
    dev: false

  /which@2.0.2:
    resolution: {integrity: sha512-BLI3Tl1TW3Pvl70l3yq3Y64i+awpwXqsGBYWkkqMtnbXgrMD+yj7rhW0kuEDxzJaYXGjEW5ogapKNMEKNMjibA==}
    engines: {node: '>= 8'}
    hasBin: true
    dependencies:
      isexe: 2.0.0

  /word-wrap@1.2.5:
    resolution: {integrity: sha512-BN22B5eaMMI9UMtjrGd5g5eCYPpCPDUy0FJXbYsaT5zYxjFOckS53SQDE3pWkVoWpHXVb3BrYcEN4Twa55B5cA==}
    engines: {node: '>=0.10.0'}
    dev: true

  /wrap-ansi@7.0.0:
    resolution: {integrity: sha512-YVGIj2kamLSTxw6NsZjoBxfSwsn0ycdesmc4p+Q21c5zPuZ1pl+NfxVdxPtdHvmNVOQ6XSYG4AUtyt/Fi7D16Q==}
    engines: {node: '>=10'}
    dependencies:
      ansi-styles: 4.3.0
      string-width: 4.2.3
      strip-ansi: 6.0.1
    dev: false

  /wrappy@1.0.2:
    resolution: {integrity: sha512-l4Sp/DRseor9wL6EvV2+TuQn63dMkPjZ/sp9XkghTEbV9KlPS1xUsZ3u7/IQO4wxtcFB4bgpQPRcR3QCvezPcQ==}
    dev: true

  /xtend@4.0.2:
    resolution: {integrity: sha512-LKYU1iAXJXUgAXn9URjiu+MWhyUXHsvfp7mcuYm9dSUKK0/CjtrUwFAxD82/mCWbtLsGjFIad0wIsod4zrTAEQ==}
    engines: {node: '>=0.4'}
    dev: true

  /y18n@5.0.8:
    resolution: {integrity: sha512-0pfFzegeDWJHJIAmTLRP2DwHjdF5s7jo9tuztdQxAhINCdvS+3nGINqPd00AphqJR/0LhANUS6/+7SCb98YOfA==}
    engines: {node: '>=10'}
    dev: false

  /yallist@3.1.1:
    resolution: {integrity: sha512-a4UGQaWPH59mOXUYnAG2ewncQS4i4F43Tv3JoAM+s2VDAmS9NsK8GpDMLrCHPksFT7h3K6TOoUNn2pb7RoXx4g==}

  /yaml-ast-parser@0.0.43:
    resolution: {integrity: sha512-2PTINUwsRqSd+s8XxKaJWQlUuEMHJQyEuh2edBbW8KNJz0SJPwUSD2zRWqezFEdN7IzAgeuYHFUCF7o8zRdZ0A==}
    dev: false

  /yaml@1.10.2:
    resolution: {integrity: sha512-r3vXyErRCYJ7wg28yvBY5VSoAF8ZvlcW9/BwUzEtUsjvX/DKs24dIkuwjtuprwJJHsbyUbLApepYTR1BN4uHrg==}
    engines: {node: '>= 6'}
    dev: false

  /yargs-parser@21.1.1:
    resolution: {integrity: sha512-tVpsJW7DdjecAiFpbIB1e3qxIQsE6NoPc5/eTdrbbIC4h0LVsWhnoa3g+m2HclBIujHzsxZ4VJVA+GUuc2/LBw==}
    engines: {node: '>=12'}
    dev: false

  /yargs@17.7.2:
    resolution: {integrity: sha512-7dSzzRQ++CKnNI/krKnYRV7JKKPUXMEh61soaHKg9mrWEhzFWhFnxPxGl+69cD1Ou63C13NUPCnmIcrvqCuM6w==}
    engines: {node: '>=12'}
    dependencies:
      cliui: 8.0.1
      escalade: 3.2.0
      get-caller-file: 2.0.5
      require-directory: 2.1.1
      string-width: 4.2.3
      y18n: 5.0.8
      yargs-parser: 21.1.1
    dev: false

  /yocto-queue@0.1.0:
    resolution: {integrity: sha512-rVksvsnNCdJ/ohGc6xgPwyN8eheCxsiLM8mxuE/t/mOVqJewPuO1miLpTHQiRgTKCLexL4MeAFVagts7HmNZ2Q==}
    engines: {node: '>=10'}

  /yup@1.7.1:
    resolution: {integrity: sha512-GKHFX2nXul2/4Dtfxhozv701jLQHdf6J34YDh2cEkpqoo8le5Mg6/LrdseVLrFarmFygZTlfIhHx/QKfb/QWXw==}
    dependencies:
      property-expr: 2.0.6
      tiny-case: 1.0.3
      toposort: 2.0.2
      type-fest: 2.19.0
    dev: false

  /zwitch@2.0.4:
    resolution: {integrity: sha512-bXE4cR/kVZhKZX/RjPEflHaKVhUVl85noU3v6b8apfQEc1x4A+zBxjZ4lN8LqGd6WZ3dl98pY4o717VFmoPp+A==}
    dev: false<|MERGE_RESOLUTION|>--- conflicted
+++ resolved
@@ -62,7 +62,7 @@
     version: 4.1.0
   i18next:
     specifier: ^25.6.0
-    version: 25.6.0(typescript@5.6.3)
+    version: 25.7.2(typescript@5.6.3)
   i18next-browser-languagedetector:
     specifier: ^8.2.0
     version: 8.2.0
@@ -92,7 +92,7 @@
     version: 2.6.0(react-dom@18.3.1)(react@18.3.1)
   react-i18next:
     specifier: ^16.2.1
-    version: 16.2.1(i18next@25.6.0)(react-dom@18.3.1)(react@18.3.1)(typescript@5.6.3)
+    version: 16.4.1(i18next@25.7.2)(react-dom@18.3.1)(react@18.3.1)(typescript@5.6.3)
   react-markdown:
     specifier: ^10.1.0
     version: 10.1.0(@types/react@18.3.26)(react@18.3.1)
@@ -175,10 +175,10 @@
     version: 9.3.0
   prettier:
     specifier: ^3.6.2
-    version: 3.6.2
+    version: 3.7.4
   prettier-plugin-tailwindcss:
     specifier: ^0.6.14
-    version: 0.6.14(prettier@3.6.2)
+    version: 0.6.14(prettier@3.7.4)
   typescript:
     specifier: ~5.6.3
     version: 5.6.3
@@ -378,8 +378,8 @@
       '@babel/helper-string-parser': 7.27.1
       '@babel/helper-validator-identifier': 7.28.5
 
-  /@emnapi/core@1.7.0:
-    resolution: {integrity: sha512-pJdKGq/1iquWYtv1RRSljZklxHCOCAJFJrImO5ZLKPJVJlVUcs8yFwNQlqS0Lo8xT1VAXXTCZocF9n26FWEKsw==}
+  /@emnapi/core@1.7.1:
+    resolution: {integrity: sha512-o1uhUASyo921r2XtHYOHy7gdkGLge8ghBEQHMWmyJFoXlpU58kIrhhN3w26lpQb6dspetweapMn2CSNwQ8I4wg==}
     requiresBuild: true
     dependencies:
       '@emnapi/wasi-threads': 1.1.0
@@ -387,8 +387,8 @@
     dev: true
     optional: true
 
-  /@emnapi/runtime@1.7.0:
-    resolution: {integrity: sha512-oAYoQnCYaQZKVS53Fq23ceWMRxq5EhQsE0x0RdQ55jT7wagMu5k+fS39v1fiSLrtrLQlXwVINenqhLMtTrV/1Q==}
+  /@emnapi/runtime@1.7.1:
+    resolution: {integrity: sha512-PVtJr5CmLwYAU9PZDMITZoR5iAOShYREoR45EyyLrbntV50mdePTgUn4AmOw90Ifcj+x2kRjdzr1HP3RrNiHGA==}
     requiresBuild: true
     dependencies:
       tslib: 2.8.1
@@ -898,8 +898,8 @@
     resolution: {integrity: sha512-ZVWUcfwY4E/yPitQJl481FjFo3K22D6qF0DuFH6Y/nbnE11GY5uguDxZMGXPQ8WQ0128MXQD7TnfHyK4oWoIJQ==}
     requiresBuild: true
     dependencies:
-      '@emnapi/core': 1.7.0
-      '@emnapi/runtime': 1.7.0
+      '@emnapi/core': 1.7.1
+      '@emnapi/runtime': 1.7.1
       '@tybys/wasm-util': 0.10.1
     dev: true
     optional: true
@@ -1432,13 +1432,13 @@
       react: 18.3.1
     dev: false
 
-  /@redocly/ajv@8.17.1:
-    resolution: {integrity: sha512-EDtsGZS964mf9zAUXAl9Ew16eYbeyAFWhsPr0fX6oaJxgd8rApYlPBf0joyhnUHz88WxrigyFtTaqqzXNzPgqw==}
+  /@redocly/ajv@8.11.3:
+    resolution: {integrity: sha512-4P3iZse91TkBiY+Dx5DUgxQ9GXkVJf++cmI0MOyLDxV9b5MUBI4II6ES8zA5JCbO72nKAJxWrw4PUPW+YP3ZDQ==}
     dependencies:
       fast-deep-equal: 3.1.3
-      fast-uri: 3.1.0
       json-schema-traverse: 1.0.0
       require-from-string: 2.0.2
+      uri-js-replace: 1.0.1
     dev: false
 
   /@redocly/config@0.22.2:
@@ -1449,7 +1449,7 @@
     resolution: {integrity: sha512-0EbE8LRbkogtcCXU7liAyC00n9uNG9hJ+eMyHFdUsy9lB/WGqnEBgwjA9q2cyzAVcdTkQqTBBU1XePNnN3OijA==}
     engines: {node: '>=18.17.0', npm: '>=9.5.0'}
     dependencies:
-      '@redocly/ajv': 8.17.1
+      '@redocly/ajv': 8.11.3
       '@redocly/config': 0.22.2
       colorette: 1.4.0
       https-proxy-agent: 7.0.6
@@ -2498,8 +2498,8 @@
   /balanced-match@1.0.2:
     resolution: {integrity: sha512-3oSeUO0TMV67hN1AmbXsK4yaqU7tjiHlbxRDZOpH0KW9+CeX4bRAaX0Anxt0tx2MrpRpWwQaPwIlISEJhYU5Pw==}
 
-  /bare-events@2.8.1:
-    resolution: {integrity: sha512-oxSAxTS1hRfnyit2CL5QpAOS5ixfBjj6ex3yTNvXyY/kE719jQ/IjuESJBK2w5v4wwQRAHGseVJXx9QBYOtFGQ==}
+  /bare-events@2.8.2:
+    resolution: {integrity: sha512-riJjyv1/mHLIPX4RwiK+oW9/4c3TEUeORHKefKAKnZ5kyslbN+HXowtbaVEqt4IMUB7OXlfixcs6gsFeo/jhiQ==}
     peerDependencies:
       bare-abort-controller: '*'
     peerDependenciesMeta:
@@ -2577,7 +2577,7 @@
       broccoli-output-wrapper: 3.2.5
       fs-merger: 3.2.1
       promise-map-series: 0.3.0
-      quick-temp: 0.1.8
+      quick-temp: 0.1.9
       rimraf: 3.0.2
       symlink-or-copy: 1.3.1
     transitivePeerDependencies:
@@ -3198,7 +3198,7 @@
       eslint: 9.38.0
       eslint-import-context: 0.1.9(unrs-resolver@1.11.1)
       is-glob: 4.0.3
-      minimatch: 9.0.5
+      minimatch: 10.1.1
       semver: 7.7.3
       stable-hash-x: 0.2.0
       unrs-resolver: 1.11.1
@@ -3337,7 +3337,7 @@
   /events-universal@1.0.1:
     resolution: {integrity: sha512-LUd5euvbMLpwOF8m6ivPCbhQeSiYVNb8Vs0fQ8QjXo0JTkEHpz8pxdQf0gStltaPpw0Cca8b39KxvK9cfKRiAw==}
     dependencies:
-      bare-events: 2.8.1
+      bare-events: 2.8.2
     transitivePeerDependencies:
       - bare-abort-controller
     dev: true
@@ -3378,10 +3378,6 @@
 
   /fast-safe-stringify@2.1.1:
     resolution: {integrity: sha512-W+KJc2dmILlPplD/H4K9l9LcAHAfPtP6BY84uVLXQ6Evcz9Lcg33Y2z1IVblT6xdY54PXYVHEv+0Wpq8Io6zkA==}
-    dev: false
-
-  /fast-uri@3.1.0:
-    resolution: {integrity: sha512-iPeeDKJSWf4IEOasVVrknXpaBV0IApz/gp7S2bb7Z4Lljbl2MGJRqInZiUrQwV16cpzw/D3S5j5Julj/gT52AA==}
     dev: false
 
   /fast-xml-parser@4.5.3:
@@ -3592,7 +3588,6 @@
     dependencies:
       is-glob: 4.0.3
 
-<<<<<<< HEAD
   /glob-stream@8.0.3:
     resolution: {integrity: sha512-fqZVj22LtFJkHODT+M4N1RJQ3TjnnQhfE9GwZI8qXscYarnhpip70poMldRnP8ipQ/w0B621kOhfc53/J9bd/A==}
     engines: {node: '>=10.13.0'}
@@ -3610,14 +3605,9 @@
       - react-native-b4a
     dev: true
 
-  /glob@10.4.5:
-    resolution: {integrity: sha512-7Bv8RF0k6xjo7d4A/PxYLbUCfb6c+Vpd2/mB2yRDlew7Jb5hEXiCD9ibfO7wpk8i4sevK6DFny9h7EYbM3/sHg==}
-    hasBin: true
-=======
   /glob@13.0.0:
     resolution: {integrity: sha512-tvZgpqk6fz4BaNZ66ZsRaZnbHvP/jG3uKJvAZOwEVUL4RTA5nJeeLYfyN9/VA8NX/V3IBG+hkeuGpKjvELkVhA==}
     engines: {node: 20 || >=22}
->>>>>>> be668a3a
     dependencies:
       minimatch: 10.1.1
       minipass: 7.1.2
@@ -3737,9 +3727,9 @@
       '@types/unist': 3.0.3
       '@ungap/structured-clone': 1.3.0
       hast-util-from-parse5: 8.0.3
-      hast-util-to-parse5: 8.0.0
+      hast-util-to-parse5: 8.0.1
       html-void-elements: 3.0.0
-      mdast-util-to-hast: 13.2.0
+      mdast-util-to-hast: 13.2.1
       parse5: 7.3.0
       unist-util-position: 5.0.0
       unist-util-visit: 5.0.0
@@ -3763,20 +3753,20 @@
       mdast-util-mdxjs-esm: 2.0.1
       property-information: 7.1.0
       space-separated-tokens: 2.0.2
-      style-to-js: 1.1.18
+      style-to-js: 1.1.21
       unist-util-position: 5.0.0
       vfile-message: 4.0.3
     transitivePeerDependencies:
       - supports-color
     dev: false
 
-  /hast-util-to-parse5@8.0.0:
-    resolution: {integrity: sha512-3KKrV5ZVI8if87DVSi1vDeByYrkGzg4mEfeu4alwgmmIeARiBLKCZS2uw5Gb6nU9x9Yufyj3iudm6i7nl52PFw==}
+  /hast-util-to-parse5@8.0.1:
+    resolution: {integrity: sha512-MlWT6Pjt4CG9lFCjiz4BH7l9wmrMkfkJYCxFwKQic8+RTZgWPuWxwAfjJElsXkex7DJjfSJsQIt931ilUgmwdA==}
     dependencies:
       '@types/hast': 3.0.4
       comma-separated-tokens: 2.0.3
       devlop: 1.1.0
-      property-information: 6.5.0
+      property-information: 7.1.0
       space-separated-tokens: 2.0.2
       web-namespaces: 2.0.1
       zwitch: 2.0.4
@@ -3934,8 +3924,8 @@
       typescript: 5.6.3
     dev: true
 
-  /i18next@25.6.0(typescript@5.6.3):
-    resolution: {integrity: sha512-tTn8fLrwBYtnclpL5aPXK/tAYBLWVvoHM1zdfXoRNLcI+RvtMsoZRV98ePlaW3khHYKuNh/Q65W/+NVFUeIwVw==}
+  /i18next@25.7.2(typescript@5.6.3):
+    resolution: {integrity: sha512-58b4kmLpLv1buWUEwegMDUqZVR5J+rT+WTRFaBGL7lxDuJQQ0NrJFrq+eT2N94aYVR1k1Sr13QITNOL88tZCuw==}
     peerDependencies:
       typescript: ^5
     peerDependenciesMeta:
@@ -3992,8 +3982,8 @@
     resolution: {integrity: sha512-k/vGaX4/Yla3WzyMCvTQOXYeIHvqOKtnqBduzTHpzpQZzAskKMhZ2K+EnBiSM9zGSoIFeMpXKxa4dYeZIQqewQ==}
     dev: true
 
-  /inline-style-parser@0.2.4:
-    resolution: {integrity: sha512-0aO8FkhNZlj/ZIbNi7Lxxr12obT7cL1moPfE4tg1LkX7LlLfC6DeX4l2ZEud1ukP9jNQyNnfzQVqwbwmAATY4Q==}
+  /inline-style-parser@0.2.7:
+    resolution: {integrity: sha512-Nb2ctOyNR8DqQoR0OwRG95uNWIC0C1lCgf5Naz5H6Ji72KZ8OcFZLz2P5sNgwlyoJ8Yif11oMuYs5pBQa86csA==}
     dev: false
 
   /internmap@2.0.3:
@@ -4419,8 +4409,8 @@
       unist-util-is: 6.0.1
     dev: false
 
-  /mdast-util-to-hast@13.2.0:
-    resolution: {integrity: sha512-QGYKEuUsYT9ykKBCMOEDLsU5JRObWQusAolFMeko/tYPufNkRffBAQjIE+99jbA87xv6FgmjLtwjh9wBWajwAA==}
+  /mdast-util-to-hast@13.2.1:
+    resolution: {integrity: sha512-cctsq2wp5vTsLIcaymblUriiTcZd0CwWtCbLvrOzYCDZoWyMNV8sZ7krj09FSnsiJi3WVsHLM4k6Dq/yaPyCXA==}
     dependencies:
       '@types/hast': 3.0.4
       '@types/mdast': 4.0.4
@@ -4770,9 +4760,9 @@
     resolution: {integrity: sha512-qOOzS1cBTWYF4BH8fVePDBOO9iptMnGUEZwNc/cMWnTV2nVLZ7VoNWEPHkYczZA0pdoA7dl6e7FL659nX9S2aw==}
     engines: {node: '>=16 || 14 >=14.17'}
 
-  /mktemp@0.4.0:
-    resolution: {integrity: sha512-IXnMcJ6ZyTuhRmJSjzvHSRhlVPiN9Jwc6e59V0bEJ0ba6OBeX2L0E+mRN1QseeOF4mM+F1Rit6Nh7o+rl2Yn/A==}
-    engines: {node: '>0.9'}
+  /mktemp@2.0.2:
+    resolution: {integrity: sha512-Q9wJ/xhzeD9Wua1MwDN2v3ah3HENsUVSlzzL9Qw149cL9hHZkXtQGl3Eq36BbdLV+/qUwaP1WtJQ+H/+Oxso8g==}
+    engines: {node: 20 || 22 || 24}
     dev: true
 
   /mobx-react-lite@4.1.1(mobx@6.15.0)(react-dom@18.3.1)(react@18.3.1):
@@ -5234,7 +5224,7 @@
     engines: {node: '>= 0.8.0'}
     dev: true
 
-  /prettier-plugin-tailwindcss@0.6.14(prettier@3.6.2):
+  /prettier-plugin-tailwindcss@0.6.14(prettier@3.7.4):
     resolution: {integrity: sha512-pi2e/+ZygeIqntN+vC573BcW5Cve8zUB0SSAGxqpB4f96boZF4M3phPVoOFCeypwkpRYdi7+jQ5YJJUwrkGUAg==}
     engines: {node: '>=14.21.3'}
     peerDependencies:
@@ -5295,11 +5285,11 @@
       prettier-plugin-svelte:
         optional: true
     dependencies:
-      prettier: 3.6.2
-    dev: true
-
-  /prettier@3.6.2:
-    resolution: {integrity: sha512-I7AIg5boAr5R0FFtJ6rCfD+LFsWHp81dolrFD8S79U9tb8Az2nGrJncnMSnys+bpQJfRUzqs9hnA81OAA3hCuQ==}
+      prettier: 3.7.4
+    dev: true
+
+  /prettier@3.7.4:
+    resolution: {integrity: sha512-v6UNi1+3hSlVvv8fSaoUbggEM5VErKmmpGA7Pl3HF8V6uKY7rvClBOJlH6yNwQtfTueNkGVpOv/mtWL9L4bgRA==}
     engines: {node: '>=14'}
     hasBin: true
     dev: true
@@ -5335,10 +5325,6 @@
     resolution: {integrity: sha512-SVtmxhRE/CGkn3eZY1T6pC8Nln6Fr/lu1mKSgRud0eC73whjGfoAogbn78LkD8aFL0zz3bAFerKSnOl7NlErBA==}
     dev: false
 
-  /property-information@6.5.0:
-    resolution: {integrity: sha512-PgTgs/BlvHxOu8QuEN7wi5A0OmXaBcHpmCSTehcs6Uuu9IkDIEo13Hy7n898RHfrQ49vKCoGeWZSaAK01nwVig==}
-    dev: false
-
   /property-information@7.1.0:
     resolution: {integrity: sha512-TwEZ+X+yCJmYfL7TPUOcvBZ4QfoT5YenQiJuX//0th53DE6w0xxLEtfK3iyryQFddXuvkIk51EEgrJQ0WJkOmQ==}
     dev: false
@@ -5360,11 +5346,11 @@
     engines: {node: '>=10'}
     dev: false
 
-  /quick-temp@0.1.8:
-    resolution: {integrity: sha512-YsmIFfD9j2zaFwJkzI6eMG7y0lQP7YeWzgtFgNl38pGWZBSXJooZbOWwkcRot7Vt0Fg9L23pX0tqWU3VvLDsiA==}
-    dependencies:
-      mktemp: 0.4.0
-      rimraf: 2.7.1
+  /quick-temp@0.1.9:
+    resolution: {integrity: sha512-yI0h7tIhKVObn03kD+Ln9JFi4OljD28lfaOsTdfpTR0xzrhGOod+q66CjGafUqYX2juUfT9oHIGrTBBo22mkRA==}
+    dependencies:
+      mktemp: 2.0.2
+      rimraf: 5.0.10
       underscore.string: 3.3.6
     dev: true
 
@@ -5400,10 +5386,10 @@
       react-dom: 18.3.1(react@18.3.1)
     dev: false
 
-  /react-i18next@16.2.1(i18next@25.6.0)(react-dom@18.3.1)(react@18.3.1)(typescript@5.6.3):
-    resolution: {integrity: sha512-z7TVwd8q4AjFo2n7oOwzNusY7xVL4uHykwX1zZRvasUQnmnXlp7Z1FZqXvhK/6hQaCvWTZmZW1bMaUWKowtvVw==}
-    peerDependencies:
-      i18next: '>= 25.5.2'
+  /react-i18next@16.4.1(i18next@25.7.2)(react-dom@18.3.1)(react@18.3.1)(typescript@5.6.3):
+    resolution: {integrity: sha512-GzsYomxb1/uE7nlJm0e1qQ8f+W9I3Xirh9VoycZIahk6C8Pmv/9Fd0ek6zjf1FSgtGLElDGqwi/4FOHEGUbsEQ==}
+    peerDependencies:
+      i18next: '>= 25.6.2'
       react: '>= 16.8.0'
       react-dom: '*'
       react-native: '*'
@@ -5418,7 +5404,7 @@
     dependencies:
       '@babel/runtime': 7.28.4
       html-parse-stringify: 3.0.1
-      i18next: 25.6.0(typescript@5.6.3)
+      i18next: 25.7.2(typescript@5.6.3)
       react: 18.3.1
       react-dom: 18.3.1(react@18.3.1)
       typescript: 5.6.3
@@ -5445,7 +5431,7 @@
       devlop: 1.1.0
       hast-util-to-jsx-runtime: 2.3.6
       html-url-attributes: 3.0.1
-      mdast-util-to-hast: 13.2.0
+      mdast-util-to-hast: 13.2.1
       react: 18.3.1
       remark-parse: 11.0.0
       remark-rehype: 11.1.2
@@ -5734,7 +5720,7 @@
     dependencies:
       '@types/hast': 3.0.4
       '@types/mdast': 4.0.4
-      mdast-util-to-hast: 13.2.0
+      mdast-util-to-hast: 13.2.1
       unified: 11.0.5
       vfile: 6.0.3
     dev: false
@@ -5795,20 +5781,19 @@
     resolution: {integrity: sha512-g6QUff04oZpHs0eG5p83rFLhHeV00ug/Yf9nZM6fLeUrPguBTkTQOdpAWWspMh55TZfVQDPaN3NQJfbVRAxdIw==}
     engines: {iojs: '>=1.0.0', node: '>=0.10.0'}
 
-  /rimraf@2.7.1:
-    resolution: {integrity: sha512-uWjbaKIK3T1OSVptzX7Nl6PvQ3qAGtKEtVRjRuazjfL3Bx5eI409VZSqgND+4UNnmzLVdPj9FqFJNPqBZFve4w==}
-    deprecated: Rimraf versions prior to v4 are no longer supported
-    hasBin: true
-    dependencies:
-      glob: 7.2.3
-    dev: true
-
   /rimraf@3.0.2:
     resolution: {integrity: sha512-JZkJMZkAGFFPP2YqXZXPbMlMBgsxzE8ILs4lMIX/2o0L9UBw9O/Y3o6wFw/i9YLapcUJWwqbi3kdxIPdC62TIA==}
     deprecated: Rimraf versions prior to v4 are no longer supported
     hasBin: true
     dependencies:
       glob: 7.2.3
+    dev: true
+
+  /rimraf@5.0.10:
+    resolution: {integrity: sha512-l0OE8wL34P4nJH/H2ffoaniAokM2qSmrtXHmlpvYr5AVVX8msAyW0l8NVJFDxlSK4u3Uh/f41cQheDVdnYijwQ==}
+    hasBin: true
+    dependencies:
+      glob: 13.0.0
     dev: true
 
   /rollup@4.52.5:
@@ -6044,16 +6029,16 @@
     resolution: {integrity: sha512-vrN+B7DBIoTTZjnPNewwhx6cBA/H+IS7rfW68n7XxC1y7uoiGQBxaKzqucGUgavX15dJgiGztLJ8vxuEzwqBdA==}
     dev: false
 
-  /style-to-js@1.1.18:
-    resolution: {integrity: sha512-JFPn62D4kJaPTnhFUI244MThx+FEGbi+9dw1b9yBBQ+1CZpV7QAT8kUtJ7b7EUNdHajjF/0x8fT+16oLJoojLg==}
-    dependencies:
-      style-to-object: 1.0.11
-    dev: false
-
-  /style-to-object@1.0.11:
-    resolution: {integrity: sha512-5A560JmXr7wDyGLK12Nq/EYS38VkGlglVzkis1JEdbGWSnbQIEhZzTJhzURXN5/8WwwFCs/f/VVcmkTppbXLow==}
-    dependencies:
-      inline-style-parser: 0.2.4
+  /style-to-js@1.1.21:
+    resolution: {integrity: sha512-RjQetxJrrUJLQPHbLku6U/ocGtzyjbJMP9lCNK7Ag0CNh690nSH8woqWH9u16nMjYBAok+i7JO1NP2pOy8IsPQ==}
+    dependencies:
+      style-to-object: 1.0.14
+    dev: false
+
+  /style-to-object@1.0.14:
+    resolution: {integrity: sha512-LIN7rULI0jBscWQYaSswptyderlarFkjQ+t79nzty8tcIAceVomEVlLzH5VP4Cmsv6MtKhs7qaAiwlcp+Mgaxw==}
+    dependencies:
+      inline-style-parser: 0.2.7
     dev: false
 
   /styled-components@6.1.19(react-dom@18.3.1)(react@18.3.1):
@@ -6470,6 +6455,10 @@
       escalade: 3.2.0
       picocolors: 1.1.1
 
+  /uri-js-replace@1.0.1:
+    resolution: {integrity: sha512-W+C9NWNLFOoBI2QWDp4UT9pv65r2w5Cx+3sTYFvtMdDBxkKt1syCqsUdSFAChbEe1uK5TfS04wt/nGwmaeIQ0g==}
+    dev: false
+
   /uri-js@4.4.1:
     resolution: {integrity: sha512-7rKUyy33Q1yc98pQ1DAmLtwX109F7TIfWlW1Ydo8Wl1ii1SeHieeh0HHfPeL2fMXK6z0s8ecKs9frCuLJvndBg==}
     dependencies:
