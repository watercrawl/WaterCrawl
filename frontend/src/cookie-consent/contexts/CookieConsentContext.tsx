--- conflicted
+++ resolved
@@ -1,10 +1,6 @@
 'use client';
 
-<<<<<<< HEAD
-import React, { createContext, useState, useContext, useEffect, useCallback, useMemo } from 'react';
-=======
-import React, { createContext, useState, useContext, useEffect, useCallback, useRef } from 'react';
->>>>>>> 57fca6a0
+import React, { createContext, useState, useContext, useEffect, useCallback, useRef, useMemo } from 'react';
 import {
   COOKIE_CONFIG_KEY,
   CookieCategory,
@@ -14,11 +10,8 @@
 import { CookieConsentBanner } from '../components/CookieConsentBanner';
 import { useSettings } from '../../contexts/SettingsProvider';
 import { initializeGoogleAnalytics } from '../utils/analytics';
-<<<<<<< HEAD
+import { initSentry } from '../../sentry';
 import { useTranslation } from 'react-i18next';
-=======
-import { initSentry } from '../../sentry';
->>>>>>> 57fca6a0
 
 interface CookieConsentContextType {
   isConsentGiven: boolean;
