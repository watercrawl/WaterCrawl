import React, { useEffect } from 'react';
import { MCPServerAccess } from '../../components/dashboard/MCPServerAccess';
import { ResourcesShortcuts } from '../../components/dashboard/ResourcesShortcuts';
import { QuickNavigation } from '../../components/dashboard/QuickNavigation';
import { SparklesIcon } from '@heroicons/react/24/outline';
import { useBreadcrumbs } from '../../contexts/BreadcrumbContext';

const DashboardPage: React.FC = () => {
  const {setItems} = useBreadcrumbs();
  useEffect(() => {
    setItems([
      { label: 'Dashboard', href: '/dashboard', current: true },
    ]);
  }, [setItems]);

  return (
    <div className="h-full">
      <div className="px-8 py-6">
        {/* Header */}
        <div className="mb-8">
          <div className="flex items-center space-x-3 mb-2">
            <div className="p-2 bg-gradient-to-r from-primary-500 to-primary-600 rounded-lg">
              <SparklesIcon className="h-6 w-6 text-white" />
            </div>
<<<<<<< HEAD
            <div className="flex justify-between items-start">
          <div>
            <h1 className="text-3xl font-bold text-gray-900 dark:text-white">Welcome to WaterCrawl</h1>
=======
            <h1 className="text-xl sm:text-3xl font-bold text-gray-900 dark:text-white">Welcome to WaterCrawl</h1>
>>>>>>> c4dd560a
          </div>
            <p className="text-lg text-gray-600 dark:text-gray-400 max-w-2xl">
              Your intelligent web crawling platform. Get started with API keys, connect AI assistants via MCP,
            or explore our comprehensive documentation.
            </p>
          </div>
        </div>
        </div>

        {/* Quick Navigation */}
        <QuickNavigation />

        {/* Main Content Grid */}
        <div className="grid grid-cols-1 xl:grid-cols-2 gap-8">
          {/* Left Column */}
          <div className="space-y-8">
            <ResourcesShortcuts />
          </div>

          {/* Right Column */}
          <div className="space-y-8">
            <MCPServerAccess />
          </div>
        </div>
      </div>
    </div>
  );
};

export default DashboardPage;<|MERGE_RESOLUTION|>--- conflicted
+++ resolved
@@ -1,18 +1,10 @@
-import React, { useEffect } from 'react';
+import React from 'react';
 import { MCPServerAccess } from '../../components/dashboard/MCPServerAccess';
 import { ResourcesShortcuts } from '../../components/dashboard/ResourcesShortcuts';
 import { QuickNavigation } from '../../components/dashboard/QuickNavigation';
 import { SparklesIcon } from '@heroicons/react/24/outline';
-import { useBreadcrumbs } from '../../contexts/BreadcrumbContext';
 
 const DashboardPage: React.FC = () => {
-  const {setItems} = useBreadcrumbs();
-  useEffect(() => {
-    setItems([
-      { label: 'Dashboard', href: '/dashboard', current: true },
-    ]);
-  }, [setItems]);
-
   return (
     <div className="h-full">
       <div className="px-8 py-6">
@@ -22,20 +14,12 @@
             <div className="p-2 bg-gradient-to-r from-primary-500 to-primary-600 rounded-lg">
               <SparklesIcon className="h-6 w-6 text-white" />
             </div>
-<<<<<<< HEAD
-            <div className="flex justify-between items-start">
-          <div>
-            <h1 className="text-3xl font-bold text-gray-900 dark:text-white">Welcome to WaterCrawl</h1>
-=======
             <h1 className="text-xl sm:text-3xl font-bold text-gray-900 dark:text-white">Welcome to WaterCrawl</h1>
->>>>>>> c4dd560a
           </div>
-            <p className="text-lg text-gray-600 dark:text-gray-400 max-w-2xl">
-              Your intelligent web crawling platform. Get started with API keys, connect AI assistants via MCP,
+          <p className="text-lg text-gray-600 dark:text-gray-400 max-w-2xl">
+            Your intelligent web crawling platform. Get started with API keys, connect AI assistants via MCP,
             or explore our comprehensive documentation.
-            </p>
-          </div>
-        </div>
+          </p>
         </div>
 
         {/* Quick Navigation */}
