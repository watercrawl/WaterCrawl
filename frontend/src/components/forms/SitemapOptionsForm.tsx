<<<<<<< HEAD
import React, { useState } from 'react';

import { useTranslation } from 'react-i18next';

=======
import React, { useState, useEffect } from 'react';
import { ArrowTopRightOnSquareIcon } from '@heroicons/react/24/outline';
import { FormInput, InfoTooltip, OptionGroup } from '../shared/FormComponents';
import { SitemapOptions } from '../../types/sitemap';
>>>>>>> 2ee769ff
import ArrayStringField from '../shared/ArrayStringField';
import { FormInput, InfoTooltip, OptionGroup } from '../shared/FormComponents';
import { Switch } from '../shared/Switch';
import { Link } from 'react-router-dom';
import { proxyApi } from '../../services/api/proxy';
import { UsableProxy } from '../../types/proxy';
import ComboboxComponent from '../shared/ComboboxComponent';
import { useTeam } from '../../contexts/TeamContext';
import { capFirst } from '../../utils/formatters';

import { SitemapOptions } from '../../types/sitemap';

interface SitemapOptionsFormProps {
  options: SitemapOptions;
  onChange: (options: Partial<SitemapOptions>) => void;
}

export const SitemapOptionsForm: React.FC<SitemapOptionsFormProps> = ({ options, onChange }) => {
  const { t } = useTranslation();
  const [searchTerm, setSearchTerm] = useState(options.search || '');
  const [availableProxies, setAvailableProxies] = useState<UsableProxy[]>([]);
  const [isLoadingProxies, setIsLoadingProxies] = useState(false);
  const { currentSubscription } = useTeam();

  // Fetch available proxies
  useEffect(() => {
    const fetchProxies = async () => {
      setIsLoadingProxies(true);
      try {
        const proxies = await proxyApi.all();
        setAvailableProxies(proxies);
      } catch (error) {
        console.error('Error fetching proxies:', error);
      } finally {
        setIsLoadingProxies(false);
      }
    };

    fetchProxies();
  }, []);

  // Get current values
  const includeSubdomains = options.include_subdomains;
  const ignoreSitemapXml = options.ignore_sitemap_xml;
  const includePaths = options.include_paths || [];
  const excludePaths = options.exclude_paths || [];

  // Handle toggle changes
  const handleToggleChange = (
    name: 'include_subdomains' | 'ignore_sitemap_xml',
    value: boolean
  ) => {
    onChange({ [name]: value });
  };

  // Handle search term change
  const handleSearchChange = (value: string) => {
    setSearchTerm(value);
    onChange({ search: value || null });
  };

  // Handle include and exclude paths updates through the ArrayStringField component
  const handleIncludePathsChange = (updatedPaths: string[]) => {
    onChange({ include_paths: updatedPaths });
  };

  const handleExcludePathsChange = (updatedPaths: string[]) => {
    onChange({ exclude_paths: updatedPaths });
  };

  const handleProxyChange = (value: string) => {
    onChange({ proxy_server: value || null });
  };

  const getCategoryText = (category: string) => {
    return capFirst(category);
  };

  return (
    <div>
      {/* Two column section */}
      <div className="grid grid-cols-1 gap-2 lg:grid-cols-2">
        {/* Left Column - Basic Settings */}
        <div>
          <OptionGroup
            title={t('sitemap.options.generalSettings')}
            description={t('sitemap.options.generalSettingsDesc')}
          >
            <div className="space-y-4">
              <div className="flex items-center">
                <Switch
                  label={t('sitemap.options.includeSubdomains')}
                  description={t('sitemap.options.includeSubdomainsDesc')}
                  checked={includeSubdomains}
                  onChange={checked => handleToggleChange('include_subdomains', checked)}
                />
              </div>

              <div className="flex items-center">
                <Switch
                  label={t('sitemap.options.ignoreSitemapXml')}
                  description={t('sitemap.options.ignoreSitemapXmlDesc')}
                  checked={ignoreSitemapXml}
                  onChange={checked => handleToggleChange('ignore_sitemap_xml', checked)}
                />
              </div>

              {/* Search filter */}
              <div className="space-y-2">
                <div className="mb-1 flex items-center gap-x-1">
                  <label className="block text-sm font-medium text-foreground">
                    {t('sitemap.options.searchFilter')}
                  </label>
                  <InfoTooltip content={t('sitemap.options.searchFilterDesc')} />
                </div>
                <FormInput
                  label=""
                  value={searchTerm || ''}
                  onChange={handleSearchChange}
                  type="text"
                  placeholder={t('sitemap.options.searchFilterPlaceholder')}
                />
              </div>
            </div>
          </OptionGroup>
        </div>

        {/* Right Column - Path Settings */}
        <div>
          <OptionGroup
            title={t('sitemap.options.pathFilters')}
            description={t('sitemap.options.pathFiltersDesc')}
          >
            <div className="space-y-4">
              {/* Include paths */}
              <ArrayStringField
                label={t('crawl.spiderOptions.includePaths')}
                tooltipContent={t('crawl.spiderOptions.includePathsTooltip')}
                values={includePaths}
                onChange={handleIncludePathsChange}
                placeholder="/path/to/include"
                className="mb-4"
              />

              {/* Exclude paths */}
              <ArrayStringField
                label={t('crawl.spiderOptions.excludePaths')}
                tooltipContent={t('crawl.spiderOptions.excludePathsTooltip')}
                values={excludePaths}
                onChange={handleExcludePathsChange}
                placeholder="/path/to/exclude"
                className="mb-4"
              />
            </div>
          </OptionGroup>
        </div>
      </div>

      {/* Proxy Settings Section - Full Width */}
      <div className="mt-4">
        <OptionGroup
          title="Proxy Settings"
          description="Configure proxy servers for your sitemap requests"
        >
          <div className="space-y-4">
            <div>
              <div className="flex items-center space-x-1 mb-1">
                <label className="block text-sm font-medium text-gray-700 dark:text-gray-300">
                  Proxy Server
                </label>
                <InfoTooltip content="Select a proxy server to use for sitemap generation" />
              </div>
              <div className="flex flex-col space-y-2">
                <div className="relative">
                  {isLoadingProxies ? (
                    <div className="w-full h-10 px-3 flex items-center border border-gray-200 dark:border-gray-700 rounded-md text-gray-500 dark:text-gray-400">
                      Loading proxies...
                    </div>
                  ) : (
                    <ComboboxComponent
                      value={options.proxy_server || ''}
                      onChange={handleProxyChange}
                      placeholder="Use default proxies"
                      items={availableProxies.map(proxy => ({
                        id: proxy.slug,
                        label: proxy.name,
                        category: getCategoryText(proxy.category),
                        disabled: currentSubscription?.is_default && proxy.category.toLowerCase() === 'premium'
                      }))}
                    />
                  )}
                </div>
                <div className="text-sm text-gray-500 dark:text-gray-400 flex items-center space-x-1">
                  <span>Need to add a proxy?</span>
                  <Link to="/dashboard/settings#proxy" className="text-blue-500 hover:text-blue-700 dark:text-blue-400 dark:hover:text-blue-300 inline-flex items-center">
                    Manage proxies
                    <ArrowTopRightOnSquareIcon className="ml-1 h-3 w-3" />
                  </Link>
                </div>

                {/* Subscription Information Box */}
                {currentSubscription?.is_default && (
                  <div className="mt-3 space-y-2 bg-gray-50 dark:bg-gray-900 rounded-md p-3 border border-gray-200 dark:border-gray-700">
                    <p className="text-xs font-medium text-gray-700 dark:text-gray-300">Proxy Access by Subscription:</p>
                    <div className="grid grid-cols-1 gap-2">
                      <div className="flex items-center space-x-2">
                        <div className="w-2 h-2 rounded-full bg-green-400 flex-shrink-0"></div>
                        <p className="text-sm text-gray-600 dark:text-gray-400">
                          <span className="font-medium">Free Subscription:</span> Access to Team and General proxies
                        </p>
                      </div>
                      <div className="flex items-center space-x-2">
                        <div className="w-2 h-2 rounded-full bg-blue-400 flex-shrink-0"></div>
                        <p className="text-sm text-gray-600 dark:text-gray-400">
                          <span className="font-medium">Startup+ Plans:</span> Additional access to Premium Residential proxies
                          <a href="/dashboard/plans" className="ml-1 text-xs text-blue-600 dark:text-blue-400">Upgrade to Startup Plan</a>
                        </p>
                      </div>
                    </div>
                  </div>
                )}
              </div>
            </div>
          </div>
        </OptionGroup>
      </div>
    </div>
  );
};<|MERGE_RESOLUTION|>--- conflicted
+++ resolved
@@ -1,25 +1,20 @@
-<<<<<<< HEAD
-import React, { useState } from 'react';
-
-import { useTranslation } from 'react-i18next';
-
-=======
 import React, { useState, useEffect } from 'react';
+
+import { useTranslation } from 'react-i18next'; 
+import { Link } from 'react-router-dom';
+
 import { ArrowTopRightOnSquareIcon } from '@heroicons/react/24/outline';
-import { FormInput, InfoTooltip, OptionGroup } from '../shared/FormComponents';
-import { SitemapOptions } from '../../types/sitemap';
->>>>>>> 2ee769ff
+
 import ArrayStringField from '../shared/ArrayStringField';
+import ComboboxComponent from '../shared/ComboboxComponent';
 import { FormInput, InfoTooltip, OptionGroup } from '../shared/FormComponents';
 import { Switch } from '../shared/Switch';
-import { Link } from 'react-router-dom';
+
+import { useTeam } from '../../contexts/TeamContext';
 import { proxyApi } from '../../services/api/proxy';
 import { UsableProxy } from '../../types/proxy';
-import ComboboxComponent from '../shared/ComboboxComponent';
-import { useTeam } from '../../contexts/TeamContext';
+import { SitemapOptions } from '../../types/sitemap';
 import { capFirst } from '../../utils/formatters';
-
-import { SitemapOptions } from '../../types/sitemap';
 
 interface SitemapOptionsFormProps {
   options: SitemapOptions;
@@ -165,75 +160,89 @@
             </div>
           </OptionGroup>
         </div>
-      </div>
-
-      {/* Proxy Settings Section - Full Width */}
-      <div className="mt-4">
-        <OptionGroup
-          title="Proxy Settings"
-          description="Configure proxy servers for your sitemap requests"
-        >
-          <div className="space-y-4">
-            <div>
-              <div className="flex items-center space-x-1 mb-1">
-                <label className="block text-sm font-medium text-gray-700 dark:text-gray-300">
-                  Proxy Server
-                </label>
-                <InfoTooltip content="Select a proxy server to use for sitemap generation" />
-              </div>
-              <div className="flex flex-col space-y-2">
-                <div className="relative">
-                  {isLoadingProxies ? (
-                    <div className="w-full h-10 px-3 flex items-center border border-gray-200 dark:border-gray-700 rounded-md text-gray-500 dark:text-gray-400">
-                      Loading proxies...
+
+        <div className="mt-4">
+          <OptionGroup
+            title={t('crawl.spiderOptions.proxySettings')}
+            description={t('crawl.spiderOptions.proxySettingsDesc')}
+          >
+            <div className="space-y-4">
+              <div>
+                <div className="mb-1 flex items-center gap-x-1">
+                  <label className="block text-sm font-medium text-foreground">
+                    {t('crawl.spiderOptions.proxyServer')}
+                  </label>
+                  <InfoTooltip content={t('crawl.spiderOptions.proxyServerTooltip')} />
+                </div>
+                <div className="flex flex-col space-y-2">
+                  <div className="relative">
+                    {isLoadingProxies ? (
+                      <div className="flex h-10 w-full items-center rounded-md border border-border px-3 text-muted-foreground">
+                        {t('crawl.spiderOptions.loadingProxies')}
+                      </div>
+                    ) : (
+                      <ComboboxComponent
+                        value={options.proxy_server || ''}
+                        onChange={handleProxyChange}
+                        placeholder={t('crawl.spiderOptions.useDefaultProxies')}
+                        items={availableProxies.map(proxy => ({
+                          id: proxy.slug,
+                          label: proxy.name,
+                          category: getCategoryText(proxy.category),
+                          disabled:
+                            currentSubscription?.is_default &&
+                            proxy.category.toLowerCase() === 'premium',
+                        }))}
+                      />
+                    )}
+                  </div>
+                  <div className="flex items-center gap-x-1 text-sm text-muted-foreground">
+                    <span>{t('crawl.spiderOptions.needProxy')}</span>
+                    <Link
+                      to="/dashboard/settings#proxy"
+                      className="inline-flex items-center text-primary hover:text-primary-strong"
+                    >
+                      {t('crawl.spiderOptions.manageProxies')}
+                      <ArrowTopRightOnSquareIcon className="ms-1 h-3 w-3" />
+                    </Link>
+                  </div>
+
+                  {/* Subscription Information Box */}
+                  {currentSubscription?.is_default && (
+                    <div className="mt-3 space-y-2 rounded-md border border-border bg-muted p-3">
+                      <p className="text-xs font-medium text-foreground">
+                        {t('crawl.spiderOptions.proxyAccessTitle')}
+                      </p>
+                      <div className="grid grid-cols-1 gap-2">
+                        <div className="flex items-center gap-x-2">
+                          <div className="h-2 w-2 flex-shrink-0 rounded-full bg-success"></div>
+                          <p className="text-sm text-muted-foreground">
+                            <span className="font-medium">
+                              {t('crawl.spiderOptions.freeSubscription')}
+                            </span>{' '}
+                            {t('crawl.spiderOptions.freeProxyAccess')}
+                          </p>
+                        </div>
+                        <div className="flex items-center gap-x-2">
+                          <div className="h-2 w-2 flex-shrink-0 rounded-full bg-primary"></div>
+                          <p className="text-sm text-muted-foreground">
+                            <span className="font-medium">
+                              {t('crawl.spiderOptions.startupPlans')}
+                            </span>{' '}
+                            {t('crawl.spiderOptions.premiumProxyAccess')}
+                            <a href="/dashboard/plans" className="ms-1 text-xs text-primary">
+                              {t('crawl.spiderOptions.upgradeToStartup')}
+                            </a>
+                          </p>
+                        </div>
+                      </div>
                     </div>
-                  ) : (
-                    <ComboboxComponent
-                      value={options.proxy_server || ''}
-                      onChange={handleProxyChange}
-                      placeholder="Use default proxies"
-                      items={availableProxies.map(proxy => ({
-                        id: proxy.slug,
-                        label: proxy.name,
-                        category: getCategoryText(proxy.category),
-                        disabled: currentSubscription?.is_default && proxy.category.toLowerCase() === 'premium'
-                      }))}
-                    />
                   )}
                 </div>
-                <div className="text-sm text-gray-500 dark:text-gray-400 flex items-center space-x-1">
-                  <span>Need to add a proxy?</span>
-                  <Link to="/dashboard/settings#proxy" className="text-blue-500 hover:text-blue-700 dark:text-blue-400 dark:hover:text-blue-300 inline-flex items-center">
-                    Manage proxies
-                    <ArrowTopRightOnSquareIcon className="ml-1 h-3 w-3" />
-                  </Link>
-                </div>
-
-                {/* Subscription Information Box */}
-                {currentSubscription?.is_default && (
-                  <div className="mt-3 space-y-2 bg-gray-50 dark:bg-gray-900 rounded-md p-3 border border-gray-200 dark:border-gray-700">
-                    <p className="text-xs font-medium text-gray-700 dark:text-gray-300">Proxy Access by Subscription:</p>
-                    <div className="grid grid-cols-1 gap-2">
-                      <div className="flex items-center space-x-2">
-                        <div className="w-2 h-2 rounded-full bg-green-400 flex-shrink-0"></div>
-                        <p className="text-sm text-gray-600 dark:text-gray-400">
-                          <span className="font-medium">Free Subscription:</span> Access to Team and General proxies
-                        </p>
-                      </div>
-                      <div className="flex items-center space-x-2">
-                        <div className="w-2 h-2 rounded-full bg-blue-400 flex-shrink-0"></div>
-                        <p className="text-sm text-gray-600 dark:text-gray-400">
-                          <span className="font-medium">Startup+ Plans:</span> Additional access to Premium Residential proxies
-                          <a href="/dashboard/plans" className="ml-1 text-xs text-blue-600 dark:text-blue-400">Upgrade to Startup Plan</a>
-                        </p>
-                      </div>
-                    </div>
-                  </div>
-                )}
               </div>
             </div>
-          </div>
-        </OptionGroup>
+          </OptionGroup>
+        </div>
       </div>
     </div>
   );
