<<<<<<< HEAD
export const API_URL: string = import.meta.env.VITE_API_URL || 'http://DUMMY_URL_FOR_REPLACE';
export const APP_VERSION: string = import.meta.env.VITE_APP_VERSION || 'development';
export const GOOGLE_ANALYTICS_ID: string =
  import.meta.env.VITE_GOOGLE_ANALYTICS_ID || 'DUMMY_GOOGLE_ANALYTICS_ID';
=======
declare global {
    interface Window {
        __APP_CONFIG__?: {
            APP_VERSION?: string;
            SENTRY_DSN?: string;
            ENVIRONMENT?: string;
            SENTRY_TRACES_SAMPLE_RATE?: number;
            SENTRY_REPLAYS_SESSION_SAMPLE_RATE?: number;
            SENTRY_REPLAYS_ON_ERROR_SAMPLE_RATE?: number;
            SENTRY_SEND_DEFAULT_PII?: boolean;
            SENTRY_ENABLE_LOGS?: boolean;
            API_URL?: string;
        };
    }
}

export const API_URL: string = window.__APP_CONFIG__?.API_URL || import.meta.env.VITE_API_URL || '/';
>>>>>>> 88bf7e1b
<|MERGE_RESOLUTION|>--- conflicted
+++ resolved
@@ -1,9 +1,3 @@
-<<<<<<< HEAD
-export const API_URL: string = import.meta.env.VITE_API_URL || 'http://DUMMY_URL_FOR_REPLACE';
-export const APP_VERSION: string = import.meta.env.VITE_APP_VERSION || 'development';
-export const GOOGLE_ANALYTICS_ID: string =
-  import.meta.env.VITE_GOOGLE_ANALYTICS_ID || 'DUMMY_GOOGLE_ANALYTICS_ID';
-=======
 declare global {
     interface Window {
         __APP_CONFIG__?: {
@@ -20,5 +14,5 @@
     }
 }
 
-export const API_URL: string = window.__APP_CONFIG__?.API_URL || import.meta.env.VITE_API_URL || '/';
->>>>>>> 88bf7e1b
+export const API_URL: string =
+ window.__APP_CONFIG__?.API_URL || import.meta.env.VITE_API_URL || '/';