[project]
name = "watercrawl"
version = "0.10.2"
description = "WaterCrawl is a smart and extensible web crawler that extracts structured knowledge from websites, generates LLM-ready Markdown files, and visualizes crawl strategies. Built with Django, Scrapy, and Playwright."
authors = [
    {name = "AmirMohsen Asaran",email = "amir.asaran92@gmail.com"}
]
readme = "../README.md"
requires-python = ">=3.13,<4"
dependencies = [
    "gunicorn (==23.0.0)",
    "django (==5.2.7)",
    "django-environ (==0.11.2)",
    "scrapy (==2.13.3)",
    "djangorestframework (==3.15.2)",
    "celery (==5.4.0)",
    "redis (==5.2.1)",
    "django-celery-beat (==2.8.1)",
    "django-celery-results (==2.5.1)",
    "drf-spectacular (==0.28.0)",
    "drf-spectacular-sidecar (==2024.12.1)",
    "psycopg2-binary (==2.9.10)",
    "html2text (==2024.2.26)",
    "scrapy-splash (==0.9.0)",
    "django-minio-backend (==3.8.0)",
    "djangorestframework-simplejwt (==5.5.1)",
    "django-cors-headers (==4.6.0)",
    "watercrawl-plugin (==0.1.0)",
    "watercrawl-openai (==0.1.1)",
    "httpx (==0.28.1)",
    "stripe (==11.5.0)",
    "django-filter (==25.1)",
    "django-redis (==5.4.0)",
<<<<<<< HEAD
    "langchain-core (>=0.3.66,<0.4.0)",
    "langchain-text-splitters (>=0.3.8,<0.4.0)",
    "opentelemetry-api (>=1.34.1,<2.0.0)",
    "langchain-openai (>=0.3.25,<0.4.0)",
    "langchain-community (>=0.3.26,<0.4.0)",
    "langchain-elasticsearch (>=0.3.2,<0.4.0)",
    "jieba (>=0.42.1,<0.43.0)",
    "pypandoc-binary (>=1.15,<2.0)",
    "opensearch-py (>=3.0.0,<4.0.0)",
    "watercrawl-openai (>=0.1.1,<0.2.0)",
=======
    "sentry-sdk[aiohttp,celery,django] (>=2.43.0,<3.0.0)"
>>>>>>> 57fca6a0
]


[build-system]
requires = ["poetry-core>=2.0.0,<3.0.0"]
build-backend = "poetry.core.masonry.api"

[tool.poetry.group.dev.dependencies]
pre-commit = "^4.2.0"
ruff = "^0.11.2"


[tool.poetry.dependencies]
[tool.ruff]
exclude = ["migrations", "__pycache__", "venv"]<|MERGE_RESOLUTION|>--- conflicted
+++ resolved
@@ -31,7 +31,8 @@
     "stripe (==11.5.0)",
     "django-filter (==25.1)",
     "django-redis (==5.4.0)",
-<<<<<<< HEAD
+    "sentry-sdk[aiohttp,celery,django] (>=2.43.0,<3.0.0)",
+    "django-redis (==5.4.0)",
     "langchain-core (>=0.3.66,<0.4.0)",
     "langchain-text-splitters (>=0.3.8,<0.4.0)",
     "opentelemetry-api (>=1.34.1,<2.0.0)",
@@ -42,9 +43,6 @@
     "pypandoc-binary (>=1.15,<2.0)",
     "opensearch-py (>=3.0.0,<4.0.0)",
     "watercrawl-openai (>=0.1.1,<0.2.0)",
-=======
-    "sentry-sdk[aiohttp,celery,django] (>=2.43.0,<3.0.0)"
->>>>>>> 57fca6a0
 ]
 
 
