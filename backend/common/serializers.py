from rest_framework import serializers


class SettingSerializer(serializers.Serializer):
    is_enterprise_mode_active = serializers.BooleanField()
    github_client_id = serializers.CharField()
    google_client_id = serializers.CharField()
    is_signup_active = serializers.BooleanField()
    is_login_active = serializers.BooleanField()
    is_google_login_active = serializers.BooleanField()
    is_github_login_active = serializers.BooleanField()
    api_version = serializers.CharField()
    policy_url = serializers.CharField()
    terms_url = serializers.CharField()
    policy_update_at = serializers.DateTimeField()
    terms_update_at = serializers.DateTimeField()
    google_analytics_id = serializers.CharField()
    is_installed = serializers.BooleanField()
    is_search_configured = serializers.BooleanField()
    max_crawl_concurrency = serializers.IntegerField()
<<<<<<< HEAD
    is_knowledge_base_enabled = serializers.BooleanField()
=======
    mcp_server = serializers.CharField()
>>>>>>> 62af015b
<|MERGE_RESOLUTION|>--- conflicted
+++ resolved
@@ -18,8 +18,5 @@
     is_installed = serializers.BooleanField()
     is_search_configured = serializers.BooleanField()
     max_crawl_concurrency = serializers.IntegerField()
-<<<<<<< HEAD
-    is_knowledge_base_enabled = serializers.BooleanField()
-=======
     mcp_server = serializers.CharField()
->>>>>>> 62af015b
+    is_knowledge_base_enabled = serializers.BooleanField()